from __future__ import annotations

from copy import deepcopy
from dataclasses import dataclass
from enum import Enum, auto
from typing import Dict, List, Optional, Set, Tuple

from netqasm.lang.instr import core
from netqasm.lang.operand import Template

from qoala.lang.ehi import EhiNetworkInfo, EhiNodeInfo
from qoala.lang.hostlang import (
    BasicBlock,
    BasicBlockType,
    ReceiveCMsgOp,
    RunRequestOp,
    RunSubroutineOp,
)
from qoala.lang.program import QoalaProgram
from qoala.lang.request import CallbackType
from qoala.lang.routine import LocalRoutine


class ProcessorType(Enum):
    CPU = 0
    QPU = auto()


class QoalaTask:
    def __init__(
        self,
        task_id: int,
        processor_type: ProcessorType,
        pid: int,
        duration: Optional[float] = None,
    ) -> None:
        self._task_id = task_id
        self._processor_type = processor_type
        self._pid = pid
        self._duration = duration

    def __str__(self) -> str:
        return f"{self.__class__.__name__}(pid={self.pid}, tid={self.task_id})"

    @property
    def task_id(self) -> int:
        return self._task_id

    @property
    def processor_type(self) -> ProcessorType:
        return self._processor_type

    @property
    def pid(self) -> int:
        return self._pid

    @property
    def duration(self) -> Optional[float]:
        return self._duration

    def is_epr_task(self) -> bool:
        return isinstance(self, SinglePairTask) or isinstance(self, MultiPairTask)

    def is_event_task(self) -> bool:
        return isinstance(self, HostEventTask)

    def __eq__(self, other: object) -> bool:
        if not isinstance(other, QoalaTask):
            return NotImplemented
        return (
            self.task_id == other.task_id
            and self.processor_type == other.processor_type
            and self.pid == other.pid
            and self.duration == other.duration
        )


class HostLocalTask(QoalaTask):
    def __init__(
        self,
        task_id: int,
        pid: int,
        block_name: str,
        duration: Optional[float] = None,
    ) -> None:
        super().__init__(
            task_id=task_id,
            processor_type=ProcessorType.CPU,
            pid=pid,
            duration=duration,
        )
        self._block_name = block_name

    @property
    def block_name(self) -> str:
        return self._block_name

    def __eq__(self, other: object) -> bool:
        if not isinstance(other, HostLocalTask):
            return NotImplemented
        return super().__eq__(other) and self.block_name == other.block_name


class HostEventTask(QoalaTask):
    def __init__(
        self, task_id: int, pid: int, block_name: str, duration: Optional[float] = None
    ) -> None:
        super().__init__(
            task_id=task_id,
            processor_type=ProcessorType.CPU,
            pid=pid,
            duration=duration,
        )
        self._block_name = block_name

    @property
    def block_name(self) -> str:
        return self._block_name

    def __eq__(self, other: object) -> bool:
        if not isinstance(other, HostEventTask):
            return NotImplemented
        return super().__eq__(other) and self.block_name == other.block_name


class LocalRoutineTask(QoalaTask):
    def __init__(
        self,
        task_id: int,
        pid: int,
        block_name: str,
        shared_ptr: int,
        duration: Optional[float] = None,
    ) -> None:
        super().__init__(
            task_id=task_id,
            processor_type=ProcessorType.QPU,
            pid=pid,
            duration=duration,
        )
        self._block_name = block_name
        self._shared_ptr = shared_ptr

    @property
    def block_name(self) -> str:
        return self._block_name

    @property
    def shared_ptr(self) -> int:
        return self._shared_ptr

    def __eq__(self, other: object) -> bool:
        if not isinstance(other, LocalRoutineTask):
            return NotImplemented
        return (
            super().__eq__(other)
            and self.block_name == other.block_name
            and self.shared_ptr == self.shared_ptr
        )


class PreCallTask(QoalaTask):
    def __init__(
        self,
        task_id: int,
        pid: int,
        block_name: str,
        shared_ptr: int,  # used to identify shared (with other tasks) lrcall/rrcall objects
        duration: Optional[float] = None,
    ) -> None:
        super().__init__(
            task_id=task_id,
            processor_type=ProcessorType.CPU,
            pid=pid,
            duration=duration,
        )
        self._block_name = block_name
        self._shared_ptr = shared_ptr

    @property
    def block_name(self) -> str:
        return self._block_name

    @property
    def shared_ptr(self) -> int:
        return self._shared_ptr

    def __eq__(self, other: object) -> bool:
        if not isinstance(other, PreCallTask):
            return NotImplemented
        return (
            super().__eq__(other)
            and self.block_name == other.block_name
            and self.shared_ptr == self.shared_ptr
        )


class PostCallTask(QoalaTask):
    def __init__(
        self,
        task_id: int,
        pid: int,
        block_name: str,
        shared_ptr: int,  # used to identify shared (with other tasks) lrcall/rrcall objects
        duration: Optional[float] = None,
    ) -> None:
        super().__init__(
            task_id=task_id,
            processor_type=ProcessorType.CPU,
            pid=pid,
            duration=duration,
        )
        self._block_name = block_name
        self._shared_ptr = shared_ptr

    @property
    def block_name(self) -> str:
        return self._block_name

    @property
    def shared_ptr(self) -> int:
        return self._shared_ptr

    def __eq__(self, other: object) -> bool:
        if not isinstance(other, PostCallTask):
            return NotImplemented
        return (
            super().__eq__(other)
            and self.block_name == other.block_name
            and self.shared_ptr == other.shared_ptr
        )


class SinglePairTask(QoalaTask):
    def __init__(
        self,
        task_id: int,
        pid: int,
        pair_index: int,
        shared_ptr: int,  # used to identify shared (with other tasks) lrcall/rrcall objects
        duration: Optional[float] = None,
    ) -> None:
        super().__init__(
            task_id=task_id,
            processor_type=ProcessorType.QPU,
            pid=pid,
            duration=duration,
        )
        self._pair_index = pair_index
        self._shared_ptr = shared_ptr

    @property
    def pair_index(self) -> int:
        return self._pair_index

    @property
    def shared_ptr(self) -> int:
        return self._shared_ptr

    def __eq__(self, other: object) -> bool:
        if not isinstance(other, SinglePairTask):
            return NotImplemented
        return (
            super().__eq__(other)
            and self.pair_index == other.pair_index
            and self.shared_ptr == other.shared_ptr
        )


class MultiPairTask(QoalaTask):
    def __init__(
        self,
        task_id: int,
        pid: int,
        shared_ptr: int,  # used to identify shared (with other tasks) lrcall/rrcall objects
        duration: Optional[float] = None,
    ) -> None:
        super().__init__(
            task_id=task_id,
            processor_type=ProcessorType.QPU,
            pid=pid,
            duration=duration,
        )
        self._shared_ptr = shared_ptr

    @property
    def shared_ptr(self) -> int:
        return self._shared_ptr

    def __eq__(self, other: object) -> bool:
        if not isinstance(other, MultiPairTask):
            return NotImplemented
        return super().__eq__(other) and self.shared_ptr == other.shared_ptr


class SinglePairCallbackTask(QoalaTask):
    def __init__(
        self,
        task_id: int,
        pid: int,
        callback_name: str,
        pair_index: int,
        shared_ptr: int,  # used to identify shared (with other tasks) lrcall/rrcall objects
        duration: Optional[float] = None,
    ) -> None:
        super().__init__(
            task_id=task_id,
            processor_type=ProcessorType.QPU,
            pid=pid,
            duration=duration,
        )
        self._callback_name = callback_name
        self._pair_index = pair_index
        self._shared_ptr = shared_ptr

    @property
    def callback_name(self) -> str:
        return self._callback_name

    @property
    def pair_index(self) -> int:
        return self._pair_index

    @property
    def shared_ptr(self) -> int:
        return self._shared_ptr

    def __eq__(self, other: object) -> bool:
        if not isinstance(other, SinglePairCallbackTask):
            return NotImplemented
        return (
            super().__eq__(other)
            and self.callback_name == other.callback_name
            and self.pair_index == other.pair_index
            and self.shared_ptr == other.shared_ptr
        )


class MultiPairCallbackTask(QoalaTask):
    def __init__(
        self,
        task_id: int,
        pid: int,
        callback_name: str,
        shared_ptr: int,  # used to identify shared (with other tasks) lrcall/rrcall objects
        duration: Optional[float] = None,
    ) -> None:
        super().__init__(
            task_id=task_id,
            processor_type=ProcessorType.QPU,
            pid=pid,
            duration=duration,
        )
        self._callback_name = callback_name
        self._shared_ptr = shared_ptr

    @property
    def callback_name(self) -> str:
        return self._callback_name

    @property
    def shared_ptr(self) -> int:
        return self._shared_ptr

    def __eq__(self, other: object) -> bool:
        if not isinstance(other, MultiPairCallbackTask):
            return NotImplemented
        return (
            super().__eq__(other)
            and self.callback_name == other.callback_name
            and self.shared_ptr == other.shared_ptr
        )


@dataclass
class TaskInfo:
    task: QoalaTask
    predecessors: Set[int]
    ext_predecessors: Set[int]
    successors: Set[int]
    deadline: Optional[int]
    rel_deadlines: Dict[int, int]
    ext_rel_deadlines: Dict[int, int]
    start_time: Optional[float]

    @classmethod
    def only_task(cls, task: QoalaTask) -> TaskInfo:
        return TaskInfo(task, set(), set(), set(), None, {}, {}, None)

    def is_cpu_task(self) -> bool:
        return self.task.processor_type == ProcessorType.CPU

    def is_qpu_task(self) -> bool:
        return self.task.processor_type == ProcessorType.QPU


@dataclass
class TaskGraph:
    """DAG of Tasks."""

    def __init__(self, tasks: Optional[Dict[int, TaskInfo]] = None) -> None:
        if tasks is None:
            self._tasks: Dict[int, TaskInfo] = {}
        else:
            self._tasks = tasks

    def __eq__(self, other: object) -> bool:
        if not isinstance(other, TaskGraph):
            raise NotImplementedError
        return self._tasks == other._tasks

    def __str__(self) -> str:
        return "\n".join(f"{i}: {t}" for i, t in self._tasks.items())

    def add_tasks(self, tasks: List[QoalaTask]) -> None:
        for task in tasks:
            self._tasks[task.task_id] = TaskInfo.only_task(task)

    def add_precedences(self, precedences: List[Tuple[int, int]]) -> None:
        # an entry (x, y) means that x precedes y (y should execute after x)
        for (x, y) in precedences:
            assert x in self._tasks and y in self._tasks
            self._tasks[y].predecessors.add(x)
            self._tasks[x].successors.add(y)

    def update_successors(self) -> None:
        # Make sure all `successors` of all tinfos match all predecessors
        for tid, tinfo in self.get_tasks().items():
            for pred in tinfo.predecessors:
                pred_tinfo = self.get_tinfo(pred)
                if tid not in pred_tinfo.successors:
                    pred_tinfo.successors.add(tid)

    def add_ext_precedences(self, precedences: List[Tuple[int, int]]) -> None:
        # an entry (x, y) means that x (which is not in this graph) precedes y
        # (which is in this graph)
        for (x, y) in precedences:
            assert x not in self._tasks and y in self._tasks
            self._tasks[y].ext_predecessors.add(x)

    def add_deadlines(self, deadlines: List[Tuple[int, int]]) -> None:
        for (x, d) in deadlines:
            assert x in self._tasks
            self._tasks[x].deadline = d

    def add_rel_deadlines(self, deadlines: List[Tuple[Tuple[int, int], int]]) -> None:
        # entry ((x, y), d) means
        # task y must start at most time d time units after task x has finished
        for ((x, y), d) in deadlines:
            assert x in self._tasks and y in self._tasks
            self._tasks[y].rel_deadlines[x] = d

    def add_ext_rel_deadlines(
        self, deadlines: List[Tuple[Tuple[int, int], int]]
    ) -> None:
        # entry ((x, y), d) means
        # task y must start at most time d time units after task x has finished
        for ((x, y), d) in deadlines:
            assert x not in self._tasks and y in self._tasks  # x is external
            self._tasks[y].ext_rel_deadlines[x] = d

    def get_tasks(self) -> Dict[int, TaskInfo]:
        return self._tasks

    def get_tinfo(self, id: int) -> TaskInfo:
        assert id in self._tasks
        return self._tasks[id]

    def get_roots(self, ignore_external: bool = False) -> List[int]:
        # Return all (IDs of) tasks that have no predecessors

        if ignore_external:
            return [
                i for i, tinfo in self._tasks.items() if len(tinfo.predecessors) == 0
            ]
        else:
            return [
                i
                for i, tinfo in self._tasks.items()
                if len(tinfo.predecessors) == 0 and len(tinfo.ext_predecessors) == 0
            ]

<<<<<<< HEAD
    def linearize(self) -> List[int]:
=======
    def get_epr_roots(self, ignore_external: bool = False) -> List[int]:
        roots = self.get_roots(ignore_external)
        return [r for r in roots if self.get_tinfo(r).task.is_epr_task()]

    def get_event_roots(self, ignore_external: bool = False) -> List[int]:
        roots = self.get_roots(ignore_external)
        return [r for r in roots if self.get_tinfo(r).task.is_event_task()]

    def linearize(self) -> Optional[List[int]]:
>>>>>>> 546ab93b
        # Returns None if not linear
        if len(self.get_tasks()) == 0:
            return []  # empty graph is linear

        roots = self.get_roots()
        if len(roots) != 1:
            raise RuntimeError("Task Graph cannot be linearized")

        chain: List[int] = [roots[0]]
        for _ in range(len(self._tasks) - 1):
            successors = self.get_tinfo(chain[-1]).successors
            if len(successors) != 1:
                raise RuntimeError("Task Graph cannot be Linearized")
            successor = successors.pop()
            chain.append(successor)
            successors.add(successor)
        return chain

    def remove_task(self, id: int) -> None:
        assert id in self.get_roots(ignore_external=True)
        tinfo = self._tasks.pop(id)

        # Remove precedences of successor tasks
        for succ in tinfo.successors:
            succ_info = self.get_tinfo(succ)
            assert id in succ_info.predecessors
            succ_info.predecessors.remove(id)

        # Change relative deadlines to absolute ones
        for t in self._tasks.values():
            if id in t.rel_deadlines:
                t.deadline = t.rel_deadlines.pop(id)

    def decrease_deadlines(self, amount: int) -> None:
        for tinfo in self._tasks.values():
            if tinfo.deadline is not None:
                tinfo.deadline -= amount

    def get_cpu_graph(self) -> TaskGraph:
        return self.partial_graph(ProcessorType.CPU)

    def get_qpu_graph(self) -> TaskGraph:
        return self.partial_graph(ProcessorType.QPU)

    def cross_predecessors(self, task_id: int, immediate: bool = True) -> Set[int]:
        # Return all (IDs of) tasks that are predecessors that run on
        # the other processor (CPU/QPU).
        # If immediate = False, return all closest such predecessor, even if they are
        # no immediate parents.
        # If immediate = True, return only immediate parents with a different processor
        # type.
        # TODO: remove items from result set when they are ancestors of other items
        # in the set (in which case they are redundant)
        proc_type = self.get_tinfo(task_id).task.processor_type
        cross_preds = set()

        for pred in self.get_tinfo(task_id).predecessors:
            pred_type = self.get_tinfo(pred).task.processor_type
            if pred_type != proc_type:
                cross_preds.add(pred)  # immediate parent of different type
            elif not immediate:
                cross_preds = cross_preds.union(
                    self.cross_predecessors(pred, immediate)
                )
        return cross_preds

    def double_cross_predecessors(self, task_id: int) -> Set[int]:
        # Return all (IDs of) tasks that are the closest predecessors that run on
        # the same processor (CPU/QPU) but where there are tasks of the other processor
        # type inbetween (in the precedence chain).

        # For the first step: only check immediate parents that have different type.
        # Parents with same type already induce a normal precedence constraint in the
        # partial graph.
        cross_preds = self.cross_predecessors(task_id, immediate=True)
        double_cross_preds: Set[int] = set()
        for cp in cross_preds:
            # For each different-type parent, find the nearest ancestor of the original
            # type.
            double_cross_preds = double_cross_preds.union(
                self.cross_predecessors(cp, immediate=False)
            )
        return double_cross_preds

    def partial_graph(self, proc_type: ProcessorType) -> TaskGraph:
        # Filter tasks with the correct type.
        partial_tasks: Dict[int, TaskInfo] = {
            i: deepcopy(tinfo)
            for i, tinfo in self._tasks.items()
            if tinfo.task.processor_type == proc_type
        }

        # Precedence constraints.
        # Move predecessor tasks that have been removed to ext_predecessors.
        for tinfo in partial_tasks.values():
            # Keep predecessors if they are still in the graph.
            new_predecessors = {
                pred for pred in tinfo.predecessors if pred in partial_tasks
            }
            # Move others to ext_predecessors.
            new_ext_predecessors = {
                pred for pred in tinfo.predecessors if pred not in partial_tasks
            }
            tinfo.predecessors = new_predecessors
            tinfo.ext_predecessors = new_ext_predecessors
            # Clear successors. Will be filled in at the end of this function.
            tinfo.successors.clear()

        # Precedence constraints for same-processor tasks that used to have a
        # precedence chain of other-processor tasks in between them.
        for tid, tinfo in partial_tasks.items():
            for pred in self.double_cross_predecessors(tid):
                if pred not in tinfo.predecessors:
                    tinfo.predecessors.add(pred)

            # Relative deadlines.
            # Keep rel_deadline to pred if pred is still in the graph.
            tinfo.rel_deadlines = {
                pred: dl
                for pred, dl in tinfo.rel_deadlines.items()
                if pred in partial_tasks
            }
            # Move others to ext_predecessors.
            tinfo.ext_rel_deadlines = {
                pred: dl
                for pred, dl in tinfo.rel_deadlines.items()
                if pred not in partial_tasks
            }

        partial_graph = TaskGraph(partial_tasks)
        # Fill in successors by taking opposite of predecessors.
        partial_graph.update_successors()
        return partial_graph


class TaskGraphBuilder:
    @classmethod
    def linear_tasks(cls, tasks: List[QoalaTask]) -> TaskGraph:
        tinfos: List[TaskInfo] = [TaskInfo.only_task(task) for task in tasks]

        for i in range(len(tinfos) - 1):
            t1 = tinfos[i]
            t2 = tinfos[i + 1]
            t2.predecessors.add(t1.task.task_id)

        graph = TaskGraph(tasks={t.task.task_id: t for t in tinfos})
        graph.update_successors()
        return graph

    @classmethod
    def linear_tasks_with_start_times(
        cls, tasks: List[Tuple[QoalaTask, Optional[int]]]
    ) -> TaskGraph:
        tinfos: List[TaskInfo] = []
        for task, start_time in tasks:
            tinfo = TaskInfo.only_task(task)
            tinfo.start_time = start_time
            tinfos.append(tinfo)

        for i in range(len(tinfos) - 1):
            t1 = tinfos[i]
            t2 = tinfos[i + 1]
            t2.predecessors.add(t1.task.task_id)

        graph = TaskGraph(tasks={t.task.task_id: t for t in tinfos})
        graph.update_successors()
        return graph

    @classmethod
    def merge(cls, graphs: List[TaskGraph]) -> TaskGraph:
        merged_tinfos = {}
        for graph in graphs:
            for tid, tinfo in graph.get_tasks().items():
                merged_tinfos[tid] = tinfo

        merged = TaskGraph(merged_tinfos)
        merged.update_successors()
        return merged

    @classmethod
    def merge_linear(cls, graphs: List[TaskGraph]) -> TaskGraph:
        merged_tinfos = {}
        for graph in graphs:
            for tid, tinfo in graph.get_tasks().items():
                merged_tinfos[tid] = deepcopy(tinfo)

        merged = TaskGraph(merged_tinfos)

        for i in range(1, len(graphs)):
            chain1 = graphs[i - 1].linearize()
            chain2 = graphs[i].linearize()
            # Add precedence between last task of graph1 and first task of graph2
            precedence = (chain1[-1], chain2[0])
            merged.add_precedences([precedence])

        merged.update_successors()
        return merged

    @classmethod
    def from_program(
        cls,
        program: QoalaProgram,
        pid: int,
        ehi: Optional[EhiNodeInfo] = None,
        network_ehi: Optional[EhiNetworkInfo] = None,
        first_task_id: int = 0,
        prog_input: Optional[Dict[str, int]] = None,
    ) -> TaskGraph:
        return QoalaGraphFromProgramBuilder(first_task_id).build(
            program, pid, ehi, network_ehi, prog_input
        )


class TaskDurationEstimator:
    @classmethod
    def lr_duration(cls, ehi: EhiNodeInfo, routine: LocalRoutine) -> float:
        duration = 0.0
        # TODO: refactor this
        for instr in routine.subroutine.instructions:
            if (
                type(instr)
                in [
                    core.SetInstruction,
                    core.StoreInstruction,
                    core.LoadInstruction,
                    core.LeaInstruction,
                ]
                or isinstance(instr, core.BranchBinaryInstruction)
                or isinstance(instr, core.BranchUnaryInstruction)
                or isinstance(instr, core.JmpInstruction)
                or isinstance(instr, core.ClassicalOpInstruction)
                or isinstance(instr, core.ClassicalOpModInstruction)
            ):
                duration += ehi.latencies.qnos_instr_time
            else:
                max_duration = -1.0
                # TODO: gate duration depends on which qubit!!
                # currently we always take the worst case scenario but this is not ideal
                for i in ehi.single_gate_infos.keys():
                    if info := ehi.find_single_gate(i, type(instr)):
                        max_duration = max(max_duration, info.duration)

                for multi in ehi.multi_gate_infos.keys():
                    if info := ehi.find_multi_gate(multi.qubit_ids, type(instr)):
                        max_duration = max(max_duration, info.duration)

                if max_duration != -1:
                    duration += max_duration
                else:
                    raise RuntimeError(
                        f"Gate {type(instr)} not found in EHI. Cannot calculate duration of containing block."
                    )
        return duration


class QoalaGraphFromProgramBuilder:
    def __init__(self, first_task_id: int = 0) -> None:
        self._first_task_id = first_task_id
        self._task_id_counter = first_task_id
        self._graph = TaskGraph()
        self._block_to_task_map: Dict[str, int] = {}  # blk name -> task ID

    def unique_id(self) -> int:
        id = self._task_id_counter
        self._task_id_counter += 1
        return id

    def build(
        self,
        program: QoalaProgram,
        pid: int,
        ehi: Optional[EhiNodeInfo] = None,
        network_ehi: Optional[EhiNetworkInfo] = None,
        prog_input: Optional[Dict[str, int]] = None,
    ) -> TaskGraph:
        prev_block_task_id: Optional[int] = None
        for block in program.blocks:
            if block.typ == BasicBlockType.CL:
                if ehi is not None:
                    duration = ehi.latencies.host_instr_time * len(block.instructions)
                else:
                    duration = None
                task_id = self.unique_id()
                self._graph.add_tasks(
                    [HostLocalTask(task_id, pid, block.name, duration)]
                )
                self._block_to_task_map[block.name] = task_id
                # Task for this block should come after task for previous block
                # (Assuming linear program!)
                if prev_block_task_id is not None:
                    self._graph.get_tinfo(task_id).predecessors.add(prev_block_task_id)
                if block.deadlines is not None:
                    for blk, dl in block.deadlines.items():
                        other_task = self._block_to_task_map[blk]
                        self._graph.get_tinfo(task_id).rel_deadlines[other_task] = dl
                prev_block_task_id = task_id
            elif block.typ == BasicBlockType.CC:
                assert len(block.instructions) == 1
                instr = block.instructions[0]
                assert isinstance(instr, ReceiveCMsgOp)
                if ehi is not None:
                    duration = ehi.latencies.host_peer_latency
                else:
                    duration = None
                task_id = self.unique_id()
                self._graph.add_tasks(
                    [HostEventTask(task_id, pid, block.name, duration)]
                )
                self._block_to_task_map[block.name] = task_id
                # Task for this block should come after task for previous block
                # (Assuming linear program!)
                if prev_block_task_id is not None:
                    self._graph.get_tinfo(task_id).predecessors.add(prev_block_task_id)
                prev_block_task_id = task_id
            elif block.typ == BasicBlockType.QL:
                assert len(block.instructions) == 1
                instr = block.instructions[0]
                assert isinstance(instr, RunSubroutineOp)
                if ehi is not None:
                    local_routine = program.local_routines[instr.subroutine]
                    lr_duration = TaskDurationEstimator.lr_duration(ehi, local_routine)
                    pre_duration = ehi.latencies.host_instr_time
                    post_duration = ehi.latencies.host_instr_time
                else:
                    lr_duration = None
                    pre_duration = None
                    post_duration = None

                deadlines: Dict[int, int] = {}  # other task ID -> relative deadline
                if block.deadlines is not None:
                    for blk, dl in block.deadlines.items():
                        other_task = self._block_to_task_map[blk]
                        deadlines[other_task] = dl

                precall_id = self.unique_id()
                # Use a unique "pointer" or identifier which is used at runtime to point
                # to shared data. The PreCallTask will store the lrcall object
                # to this location, such that the LR- and postcall task can
                # access this object using the shared pointer.
                shared_ptr = precall_id  # just use this task id so we know it's unique
                precall_task = PreCallTask(
                    precall_id, pid, block.name, shared_ptr, pre_duration
                )
                self._graph.add_tasks([precall_task])
                for other_task, dl in deadlines.items():
                    self._graph.get_tinfo(precall_id).rel_deadlines[other_task] = dl

                lr_id = self.unique_id()
                qputask = LocalRoutineTask(
                    lr_id, pid, block.name, shared_ptr, lr_duration
                )
                self._graph.add_tasks([qputask])

                postcall_id = self.unique_id()
                postcall_task = PostCallTask(
                    postcall_id, pid, block.name, shared_ptr, post_duration
                )
                self._graph.add_tasks([postcall_task])
                self._block_to_task_map[block.name] = postcall_id

                # LR task should come after precall task
                self._graph.get_tinfo(lr_id).predecessors.add(precall_id)
                # postcall task should come after LR task
                self._graph.get_tinfo(postcall_id).predecessors.add(lr_id)

                # Tasks for this block should come after task for previous block
                # (Assuming linear program!)
                if prev_block_task_id is not None:
                    # First task for this block is precall task.
                    self._graph.get_tinfo(precall_id).predecessors.add(
                        prev_block_task_id
                    )
                # Last task for this block is postcall task.
                prev_block_task_id = postcall_id
            elif block.typ == BasicBlockType.QC:
                precall_id, postcall_id = self._build_from_qc_task_routine_split(
                    program, block, pid, ehi, network_ehi, prog_input
                )
                # Tasks for this block should come after task for previous block
                # (Assuming linear program!)
                if prev_block_task_id is not None:
                    # First task for QC block is precall task.
                    self._graph.get_tinfo(precall_id).predecessors.add(
                        prev_block_task_id
                    )
                # Last task for QC block is postcall task.
                prev_block_task_id = postcall_id  # (not precall_id !)

        self._graph.update_successors()
        return self._graph

    def _build_from_qc_task_routine_split(
        self,
        program: QoalaProgram,
        block: BasicBlock,
        pid: int,
        ehi: Optional[EhiNodeInfo] = None,
        network_ehi: Optional[EhiNetworkInfo] = None,
        prog_input: Optional[Dict[str, int]] = None,
    ) -> Tuple[int, int]:
        """Returns (precall_id, post_call_id)"""
        assert len(block.instructions) == 1
        instr = block.instructions[0]
        assert isinstance(instr, RunRequestOp)
        req_routine = program.request_routines[instr.req_routine]
        callback = req_routine.callback

        if ehi is not None:
            # TODO: make more accurate!
            pre_duration = ehi.latencies.host_instr_time
            post_duration = ehi.latencies.host_instr_time
            cb_duration = ehi.latencies.qnos_instr_time
        else:
            pre_duration = None
            post_duration = None
            cb_duration = None

        if network_ehi is not None:
            pair_duration = list(network_ehi.links.values())[0].duration
            num_pairs = req_routine.request.num_pairs
            if isinstance(num_pairs, Template):
                assert prog_input is not None
                num_pairs = prog_input[num_pairs.name]
            multi_duration = pair_duration * num_pairs
        else:
            pair_duration = None
            multi_duration = None

        precall_id = self.unique_id()
        # Use a unique "pointer" or identifier which is used at runtime to point
        # to shared data. The PreCallTask will store the lrcall or rrcall object
        # to this location, such that the pair- callback- and postcall tasks can
        # access this object using the shared pointer.
        shared_ptr = precall_id  # just use this task id so we know it's unique
        precall_task = PreCallTask(
            precall_id, pid, block.name, shared_ptr, pre_duration
        )
        self._graph.add_tasks([precall_task])

        postcall_id = self.unique_id()
        postcall_task = PostCallTask(
            postcall_id, pid, block.name, shared_ptr, post_duration
        )
        self._graph.add_tasks([postcall_task])
        self._block_to_task_map[block.name] = postcall_id

        if req_routine.callback_type == CallbackType.WAIT_ALL:
            rr_id = self.unique_id()
            rr_task = MultiPairTask(rr_id, pid, shared_ptr, multi_duration)
            self._graph.add_tasks([rr_task])
            # RR task should come after precall task
            self._graph.get_tinfo(rr_id).predecessors.add(precall_id)

            if callback is not None:
                cb_id = self.unique_id()
                cb_task = MultiPairCallbackTask(
                    cb_id, pid, callback, shared_ptr, cb_duration
                )
                self._graph.add_tasks([cb_task])
                # callback task should come after RR task
                self._graph.get_tinfo(cb_id).predecessors.add(rr_id)
                # postcall task should come after callback task
                self._graph.get_tinfo(postcall_id).predecessors.add(cb_id)
            else:  # no callback
                # postcall task should come after RR task
                self._graph.get_tinfo(postcall_id).predecessors.add(rr_id)

        else:
            assert req_routine.callback_type == CallbackType.SEQUENTIAL

            num_pairs = req_routine.request.num_pairs
            if isinstance(num_pairs, Template):
                assert prog_input is not None
                num_pairs = prog_input[num_pairs.name]

            for i in range(num_pairs):
                rr_pair_id = self.unique_id()
                rr_pair_task = SinglePairTask(
                    rr_pair_id, pid, i, shared_ptr, pair_duration
                )
                self._graph.add_tasks([rr_pair_task])
                # RR pair task should come after precall task.
                # Note: the RR pair tasks do not have precedence
                # constraints among each other.
                self._graph.get_tinfo(rr_pair_id).predecessors.add(precall_id)
                if callback is not None:
                    pair_cb_id = self.unique_id()
                    pair_cb_task = SinglePairCallbackTask(
                        pair_cb_id, pid, callback, i, shared_ptr, cb_duration
                    )
                    self._graph.add_tasks([pair_cb_task])
                    # Callback task for pair should come after corresponding
                    # RR pair task. Note: the pair callback tasks do not have
                    # precedence constraints among each other.
                    self._graph.get_tinfo(pair_cb_id).predecessors.add(rr_pair_id)
                    # postcall task should come after callback task
                    self._graph.get_tinfo(postcall_id).predecessors.add(pair_cb_id)
                else:  # no callback
                    # postcall task should come after RR task
                    self._graph.get_tinfo(postcall_id).predecessors.add(rr_pair_id)

        return precall_id, postcall_id<|MERGE_RESOLUTION|>--- conflicted
+++ resolved
@@ -480,9 +480,6 @@
                 if len(tinfo.predecessors) == 0 and len(tinfo.ext_predecessors) == 0
             ]
 
-<<<<<<< HEAD
-    def linearize(self) -> List[int]:
-=======
     def get_epr_roots(self, ignore_external: bool = False) -> List[int]:
         roots = self.get_roots(ignore_external)
         return [r for r in roots if self.get_tinfo(r).task.is_epr_task()]
@@ -490,9 +487,8 @@
     def get_event_roots(self, ignore_external: bool = False) -> List[int]:
         roots = self.get_roots(ignore_external)
         return [r for r in roots if self.get_tinfo(r).task.is_event_task()]
-
-    def linearize(self) -> Optional[List[int]]:
->>>>>>> 546ab93b
+    
+    def linearize(self) -> List[int]:
         # Returns None if not linear
         if len(self.get_tasks()) == 0:
             return []  # empty graph is linear
