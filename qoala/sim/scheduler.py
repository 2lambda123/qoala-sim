from __future__ import annotations

import logging
import random
from dataclasses import dataclass
from enum import Enum, auto
from typing import Any, Dict, Generator, List, Optional, Set, Tuple

import netsquid as ns
from netqasm.lang.operand import Template
from netsquid.components.cchannel import ClassicalChannel
from netsquid.components.component import Component, Port
from netsquid.protocols import Protocol

from pydynaa import EventExpression
from qoala.lang import hostlang
from qoala.lang.ehi import (
    EhiNetworkInfo,
    EhiNetworkSchedule,
    EhiNetworkTimebin,
    EhiNodeInfo,
)
from qoala.lang.hostlang import BasicBlockType, ReceiveCMsgOp
from qoala.runtime.memory import ProgramMemory
from qoala.runtime.message import Message
from qoala.runtime.program import (
    BatchInfo,
    BatchResult,
    ProgramBatch,
    ProgramInstance,
    ProgramResult,
)
from qoala.runtime.statistics import SchedulerStatistics
from qoala.runtime.task import (
    HostEventTask,
    LocalRoutineTask,
    MultiPairTask,
    ProcessorType,
    QoalaTask,
    SinglePairTask,
    TaskGraph,
    TaskGraphFromBlockBuilder,
    TaskInfo,
)
from qoala.sim.driver import CpuDriver, Driver, QpuDriver, SharedSchedulerMemory
from qoala.sim.eprsocket import EprSocket
from qoala.sim.events import EVENT_WAIT, SIGNAL_MEMORY_FREED, SIGNAL_TASK_COMPLETED
from qoala.sim.host.csocket import ClassicalSocket
from qoala.sim.host.host import Host
from qoala.sim.host.hostinterface import HostInterface
from qoala.sim.memmgr import AllocError, MemoryManager
from qoala.sim.netstack import Netstack
from qoala.sim.process import QoalaProcess
from qoala.sim.qnos import Qnos
from qoala.util.logging import LogManager


class NodeSchedulerComponent(Component):
    """
    NetSquid component representing for a node scheduler.
    It is used to send messages from the node scheduler to processor schedulers.

    :param name: Name of the component
    :param cpu_scheduler: CPU scheduler that node scheduler will send messages to.
    :param qpu_scheduler: QPU scheduler that node scheduler will send messages to.

    """

    def __init__(
        self,
        name,
        cpu_scheduler: ProcessorScheduler,
        qpu_scheduler: ProcessorScheduler,
        internal_sched_latency: float = 0.0,
    ):
        super().__init__(name=name)
        self.add_ports(["cpu_scheduler_out"])
        self.add_ports(["qpu_scheduler_out"])

        node_sched_to_cpu = ClassicalChannel(
            "node_scheduler_to_cpu_scheduler", delay=internal_sched_latency
        )
        self.cpu_scheduler_out_port.connect(node_sched_to_cpu.ports["send"])
        node_sched_to_cpu.ports["recv"].connect(cpu_scheduler.node_scheduler_in_port)
        node_sched_to_qpu = ClassicalChannel(
            "node_scheduler_to_qpu_scheduler", delay=internal_sched_latency
        )
        self.qpu_scheduler_out_port.connect(node_sched_to_qpu.ports["send"])
        node_sched_to_qpu.ports["recv"].connect(qpu_scheduler.node_scheduler_in_port)

    @property
    def cpu_scheduler_out_port(self) -> Port:
        """
        Port used to send messages to the CPU scheduler.
        """
        return self.ports["cpu_scheduler_out"]

    @property
    def qpu_scheduler_out_port(self) -> Port:
        """
        Port used to send messages to the QPU scheduler.
        """
        return self.ports["qpu_scheduler_out"]

    def send_cpu_scheduler_message(self, msg: Message) -> None:
        """
        Send a message to the CPU scheduler.
        :param msg: Message to send.
        :return: None
        """
        self.cpu_scheduler_out_port.tx_output(msg)

    def send_qpu_scheduler_message(self, msg: Message) -> None:
        """
        Send a message to the QPU scheduler.
        :param msg: Message to send.
        :return: None
        """
        self.qpu_scheduler_out_port.tx_output(msg)


class NodeScheduler(Protocol):
    def __init__(
        self,
        node_name: str,
        host: Host,
        qnos: Qnos,
        netstack: Netstack,
        memmgr: MemoryManager,
        local_ehi: EhiNodeInfo,
        network_ehi: EhiNetworkInfo,
        deterministic: bool = True,
        use_deadlines: bool = True,
<<<<<<< HEAD
        prio_epr: bool = False,
=======
        is_predictable: bool = False,
>>>>>>> eae785a9
    ) -> None:
        super().__init__(name=f"{node_name}_scheduler")

        self._node_name = node_name
        self.add_signal(SIGNAL_TASK_COMPLETED)

        self._logger: logging.Logger = LogManager.get_stack_logger(  # type: ignore
            f"{self.__class__.__name__}({node_name})"
        )

        self._host = host
        self._qnos = qnos
        self._netstack = netstack
        self._memmgr = memmgr
        self._local_ehi = local_ehi
        self._network_ehi = network_ehi

        self._prog_instance_counter: int = 0
        self._batch_counter: int = 0
        self._batches: Dict[int, ProgramBatch] = {}  # batch ID -> batch
        self._prog_results: Dict[int, ProgramResult] = {}  # program ID -> result
        self._batch_results: Dict[int, BatchResult] = {}  # batch ID -> result

        self._task_counter = 0
        self._task_graph: Optional[TaskGraph] = None
        self._prog_start_timestamps: Dict[int, float] = {}  # program ID -> start time
        self._prog_end_timestamps: Dict[int, float] = {}  # program ID -> end time

        self._current_block_index: Dict[int, int] = {}  # program ID -> block index
        self._task_from_block_builder = TaskGraphFromBlockBuilder()
        self._prog_instance_dependency: Dict[
            int, int
        ] = {}  # program ID -> dependent program ID

        self._last_cpu_task_pid = -1
        self._last_qpu_task_pid = -1

        scheduler_memory = SharedSchedulerMemory()
        netschedule = network_ehi.network_schedule

        self._is_predictable = is_predictable

        # TODO: refactor
        node_id = self.host._comp.node_id

        cpudriver = CpuDriver(node_name, scheduler_memory, host.processor, memmgr)
        self._cpu_scheduler = CpuEdfScheduler(
            f"{node_name}_cpu",
            node_id,
            cpudriver,
            memmgr,
            host.interface,
            deterministic,
            use_deadlines,
        )

        qpudriver = QpuDriver(
            node_name,
            scheduler_memory,
            host.processor,
            qnos.processor,
            netstack.processor,
            memmgr,
        )
        self._qpu_scheduler = QpuEdfScheduler(
            f"{node_name}_qpu",
            node_id,
            qpudriver,
            memmgr,
            netschedule,
            deterministic,
            use_deadlines,
            prio_epr,
        )

        self._comp = NodeSchedulerComponent(
            f"{node_name}_scheduler",
            self._cpu_scheduler,
            self._qpu_scheduler,
            internal_sched_latency=local_ehi.latencies.internal_sched_latency,
        )

        self._cpu_scheduler.set_other_scheduler(self._qpu_scheduler)
        self._qpu_scheduler.set_other_scheduler(self._cpu_scheduler)

    @property
    def host(self) -> Host:
        return self._host

    @property
    def qnos(self) -> Qnos:
        return self._qnos

    @property
    def netstack(self) -> Netstack:
        return self._netstack

    @property
    def memmgr(self) -> MemoryManager:
        return self._memmgr

    @property
    def cpu_scheduler(self) -> ProcessorScheduler:
        return self._cpu_scheduler

    @property
    def qpu_scheduler(self) -> ProcessorScheduler:
        return self._qpu_scheduler

    def submit_batch(self, batch_info: BatchInfo) -> ProgramBatch:
        prog_instances: List[ProgramInstance] = []

        for i in range(batch_info.num_iterations):
            pid = self._prog_instance_counter

            instance = ProgramInstance(
                pid=pid,
                program=batch_info.program,
                inputs=batch_info.inputs[i],
                unit_module=batch_info.unit_module,
            )
            self._prog_instance_counter += 1
            prog_instances.append(instance)

        batch = ProgramBatch(
            batch_id=self._batch_counter, info=batch_info, instances=prog_instances
        )
        self._batches[batch.batch_id] = batch
        self._batch_counter += 1
        return batch

    def get_batches(self) -> Dict[int, ProgramBatch]:
        return self._batches

    def create_process(
        self, prog_instance: ProgramInstance, remote_pid: Optional[int] = None
    ) -> QoalaProcess:
        prog_memory = ProgramMemory(prog_instance.pid)
        meta = prog_instance.program.meta

        csockets: Dict[int, ClassicalSocket] = {}
        for i, remote_name in meta.csockets.items():
            assert remote_pid is not None
            # TODO: check for already existing classical sockets
            csockets[i] = self.host.create_csocket(
                remote_name, prog_instance.pid, remote_pid
            )

        epr_sockets: Dict[int, EprSocket] = {}
        for i, remote_name in meta.epr_sockets.items():
            assert remote_pid is not None
            remote_id = self._network_ehi.get_node_id(remote_name)
            # TODO: check for already existing epr sockets
            # TODO: fidelity
            epr_sockets[i] = EprSocket(i, remote_id, prog_instance.pid, remote_pid, 1.0)

        result = ProgramResult(values={})

        return QoalaProcess(
            prog_instance=prog_instance,
            prog_memory=prog_memory,
            csockets=csockets,
            epr_sockets=epr_sockets,
            result=result,
        )

    def create_processes_for_batches(
        self,
        remote_pids: Optional[Dict[int, List[int]]] = None,  # batch ID -> PID list
        linear: bool = False,
    ) -> None:
        prev_prog_instance_id = -1
        for batch_id, batch in self._batches.items():
            for i, prog_instance in enumerate(batch.instances):
                if remote_pids is not None and batch_id in remote_pids:
                    remote_pid = remote_pids[batch_id][i]
                else:
                    remote_pid = None
                process = self.create_process(prog_instance, remote_pid)

                self.memmgr.add_process(process)
                self.initialize_process(process)
                self._current_block_index[prog_instance.pid] = 0
                if linear:
                    self._prog_instance_dependency[
                        prog_instance.pid
                    ] = prev_prog_instance_id
                    prev_prog_instance_id = prog_instance.pid
                else:
                    self._prog_instance_dependency[prog_instance.pid] = -1

    def collect_timestamps(self, batch_id: int) -> List[Optional[Tuple[float, float]]]:
        batch = self._batches[batch_id]
        timestamps: List[Optional[Tuple[float, float]]] = []
        for prog_instance in batch.instances:
            process = self.memmgr.get_process(prog_instance.pid)
            cpu_start_end = self.cpu_scheduler.get_timestamps(process.pid)
            if cpu_start_end is None:
                timestamps.append(None)
                continue

            cpu_start, cpu_end = cpu_start_end
            qpu_start_end = self.qpu_scheduler.get_timestamps(process.pid)
            # QPU timestamps could be None (if program did not have any quantum tasks)
            if qpu_start_end is not None:
                qpu_start, qpu_end = qpu_start_end
                start = min(cpu_start, qpu_start)
                end = max(cpu_end, qpu_end)
                timestamps.append((start, end))
            else:
                timestamps.append((cpu_start, cpu_end))
        return timestamps

    def collect_batch_results(self) -> None:
        for batch_id, batch in self._batches.items():
            results: List[ProgramResult] = []
            for prog_instance in batch.instances:
                process = self.memmgr.get_process(prog_instance.pid)
                results.append(process.result)
            timestamps = self.collect_timestamps(batch_id)
            self._batch_results[batch_id] = BatchResult(batch_id, results, timestamps)

    def get_batch_results(self) -> Dict[int, BatchResult]:
        self.collect_batch_results()
        return self._batch_results

    def initialize_process(self, process: QoalaProcess) -> None:
        # Write program inputs to host memory.
        self.host.processor.initialize(process)

        inputs = process.prog_instance.inputs
        for req in process.prog_instance.program.request_routines.values():
            req.instantiate(inputs.values)

    def wait(self, delta_time: float) -> Generator[EventExpression, None, None]:
        self._schedule_after(delta_time, EVENT_WAIT)
        event_expr = EventExpression(source=self, event_type=EVENT_WAIT)
        yield event_expr

    def start(self) -> None:
        # Processor schedulers start first to ensure that they will start running tasks after they receive the first
        # message from the node scheduler.
        self._cpu_scheduler.start()
        self._qpu_scheduler.start()
        if not self._is_predictable:
            super().start()
            self.schedule_all()

    def stop(self) -> None:
        self._qpu_scheduler.stop()
        self._cpu_scheduler.stop()
        super().stop()

    def run(self) -> Generator[EventExpression, None, None]:
        while True:
            if (
                self._last_cpu_task_pid != -1
                and self.is_program_instance_finished(self._last_cpu_task_pid)
            ) or (
                self._last_qpu_task_pid != -1
                and self.is_program_instance_finished(self._last_qpu_task_pid)
            ):
                self.schedule_all()
            ev_expr = self.await_signal(self._cpu_scheduler, SIGNAL_TASK_COMPLETED)
            ev_expr = ev_expr | self.await_signal(
                self._qpu_scheduler, SIGNAL_TASK_COMPLETED
            )
            yield ev_expr

            now = ns.sim_time()

            # Gets the pid of the last finished task at the current time,
            # if there is no task that is finished at the current time, it returns -1
            self._last_cpu_task_pid = self.cpu_scheduler.get_last_finished_task_pid_at(
                now
            )
            # If there is a task that is finished at the current time, assign the next
            if self._last_cpu_task_pid != -1:
                self.schedule_next_for(self._last_cpu_task_pid)

            self._last_qpu_task_pid = self.qpu_scheduler.get_last_finished_task_pid_at(
                now
            )
            # If there is a task that is finished at the current time, assign the next, but we do not need to assign
            # again if it is the same pid as the one that came from CPU
            if (
                self._last_qpu_task_pid != -1
                and self._last_qpu_task_pid != self._last_cpu_task_pid
            ):
                self.schedule_next_for(self._last_qpu_task_pid)

    def schedule_next_for(self, pid: int) -> None:
        """
        Schedule the tasks of the next block for program instance with given pid
        by assigning respective tasks to CPU and QPU schedulers and send a message
        to schedulers for informing them about the newly assigned tasks.

        :param pid: program instance id
        :return: None
        """
        new_cpu_tasks, new_qpu_tasks = self.find_next_tasks_for(pid)

        # If there are new tasks, send a message to schedulers
        # Note that find_next_tasks_for() returns None if there are no new tasks for that processor
        if new_cpu_tasks:
            self._cpu_scheduler.add_tasks(new_cpu_tasks)
            self._comp.send_cpu_scheduler_message(Message(-1, -1, "New Task"))
        if new_qpu_tasks:
            self._qpu_scheduler.add_tasks(new_qpu_tasks)
            self._comp.send_qpu_scheduler_message(Message(-1, -1, "New Task"))

    def schedule_all(self) -> None:
        """
        Schedules the tasks of the next block for each available program instance in the memory manager
        by assigning respective tasks to CPU and QPU schedulers and sends a message
        to schedulers for informing them about the newly assigned tasks.

        This method is responsible for scheduling tasks for each available program instance in the memory manager.
        A program instance is considered available if it meets two conditions:
        1. It is not finished.
        2. It does not have any dependencies on an unfinished program instance
        (it can have such dependencies if the batch of program instances are submitted to run linearly).

        :return: None
        """
        all_new_cpu_tasks: Dict[int, TaskInfo] = {}
        all_new_qpu_tasks: Dict[int, TaskInfo] = {}

        for pid in self.memmgr.get_all_program_ids():
            # If there is a dependency, check if it is finished
            dependency_pid = self._prog_instance_dependency[pid]
            if dependency_pid != -1:
                dep_cur_index = self._current_block_index[dependency_pid]
                dep_block_length = len(
                    self.memmgr.get_process(dependency_pid).prog_instance.program.blocks
                )
                if dep_cur_index < dep_block_length:
                    continue

            # Note that find_next_tasks_for() returns None if there are no new tasks for that processor
            new_cpu_tasks, new_qpu_tasks = self.find_next_tasks_for(pid)
            if new_cpu_tasks:
                all_new_cpu_tasks.update(new_cpu_tasks)
            if new_qpu_tasks:
                all_new_qpu_tasks.update(new_qpu_tasks)

        # If there are new tasks, send a message to schedulers
        if len(all_new_cpu_tasks) > 0:
            self._cpu_scheduler.add_tasks(all_new_cpu_tasks)
            self._comp.send_cpu_scheduler_message(Message(-1, -1, "New Task"))
        if len(all_new_qpu_tasks) > 0:
            self._qpu_scheduler.add_tasks(all_new_qpu_tasks)
            self._comp.send_qpu_scheduler_message(Message(-1, -1, "New Task"))

    def find_next_tasks_for(
        self, pid: int
    ) -> Tuple[Optional[Dict[int, TaskInfo]], Optional[Dict[int, TaskInfo]]]:
        """
        Finds the tasks of the next block for program instance with given pid,
        and returns them as CPU tasks and QPU tasks separately.

        :param pid: The program instance ID for which to find the next tasks.
        :return: A 2-tuple containing the new CPU tasks and new QPU tasks. If no tasks are
             found for the given PID, both elements of the tuple will be set to None.
        """
        new_cpu_tasks: Dict[int, TaskInfo] = {}
        new_qpu_tasks: Dict[int, TaskInfo] = {}

        if (
            pid in self.host.interface.program_instance_jumps
            and self.host.interface.program_instance_jumps[pid] != -1
        ):
            self._current_block_index[pid] = self.host.interface.program_instance_jumps[
                pid
            ]
            self.host.interface.program_instance_jumps[pid] = -1

        current_block_index = self._current_block_index[pid]
        prog_instance = self.memmgr.get_process(pid).prog_instance
        blocks = prog_instance.program.blocks

        is_program_finished = current_block_index >= len(blocks)
        # If program is finished or CPU scheduler has a task for this pid, do not schedule
        # Note that for all block types, there will be tasks for CPU scheduler
        if is_program_finished or self.cpu_scheduler.task_exists_for_pid(pid):
            return None, None

        block = prog_instance.program.blocks[current_block_index]

        # If it is CL or CC it will only have tasks in CPU but others will have tasks in both
        if block.typ in {
            BasicBlockType.CL,
            BasicBlockType.CC,
        }:
            graph = self._task_from_block_builder.build(
                prog_instance, current_block_index, self._network_ehi
            )
            new_cpu_tasks.update(graph.get_tasks())

            self._current_block_index[pid] += 1
            # If scheduler does not have any task send a message to wake it up
            self._comp.send_cpu_scheduler_message(Message(-1, -1, "New Task"))
            return new_cpu_tasks, None
        elif not self.qpu_scheduler.task_exists_for_pid(pid):
            # Note that we know that cpu does not have any tasks for this pid
            graph = self._task_from_block_builder.build(
                prog_instance, current_block_index, self._network_ehi
            )
            new_cpu_tasks.update(graph.partial_graph(ProcessorType.CPU).get_tasks())
            new_qpu_tasks.update(graph.partial_graph(ProcessorType.QPU).get_tasks())

            self._current_block_index[pid] += 1

        return new_cpu_tasks, new_qpu_tasks

    def upload_task_graph(self, graph: TaskGraph) -> None:
        """
        Assigns tasks in the given task graph to the CPU and QPU schedulers.

        :param graph: The task graph to upload.
        :return: None
        """
        self._task_graph = graph
        cpu_graph = graph.partial_graph(ProcessorType.CPU)
        qpu_graph = graph.partial_graph(ProcessorType.QPU)
        self._cpu_scheduler.upload_task_graph(cpu_graph)
        self._qpu_scheduler.upload_task_graph(qpu_graph)

    def is_program_instance_finished(self, pid: int) -> bool:
        return self._current_block_index[pid] >= len(
            self.memmgr.get_process(pid).prog_instance.program.blocks
        )

    def submit_program_instance(
        self, prog_instance: ProgramInstance, remote_pid: Optional[int] = None
    ) -> None:
        process = self.create_process(prog_instance, remote_pid)
        self.memmgr.add_process(process)
        self.initialize_process(process)
        self._current_block_index[prog_instance.pid] = 0
        self._prog_instance_dependency[prog_instance.pid] = -1

    def get_statistics(self) -> SchedulerStatistics:
        return SchedulerStatistics(
            cpu_tasks_executed=self.cpu_scheduler.get_tasks_executed(),
            qpu_tasks_executed=self.qpu_scheduler.get_tasks_executed(),
            cpu_task_starts=self.cpu_scheduler.get_task_starts(),
            qpu_task_starts=self.qpu_scheduler.get_task_starts(),
            cpu_task_ends=self.cpu_scheduler.get_task_ends(),
            qpu_task_ends=self.qpu_scheduler.get_task_ends(),
        )


class ProcessorSchedulerComponent(Component):
    """
    NetSquid component representing for the ProcessorScheduler.
    It is used to receive messages from the node scheduler.

    :param name: Name of the component
    """

    def __init__(self, name):
        super().__init__(name=name)
        self.add_ports(["node_scheduler_in"])

    @property
    def node_scheduler_in_port(self) -> Port:
        """
        Port that the node scheduler uses to send messages to this component.
        """
        return self.ports["node_scheduler_in"]


class ProcessorScheduler(Protocol):
    def __init__(
        self,
        name: str,
        node_id: int,
        driver: Driver,
        memmgr: MemoryManager,
        deterministic: bool = True,
        use_deadlines: bool = True,
    ) -> None:
        super().__init__(name=name)
        self.add_signal(SIGNAL_TASK_COMPLETED)

        self._logger: logging.Logger = LogManager.get_stack_logger(  # type: ignore
            f"{self.__class__.__name__}_{driver.__class__.__name__}({name})"
        )
        self._node_id = node_id
        self._task_logger = LogManager.get_task_logger(name)
        self._driver = driver
        self._other_scheduler: Optional[ProcessorScheduler] = None
        self._memmgr = memmgr
        self._deterministic = deterministic
        self._use_deadlines = use_deadlines

        self._task_graph: TaskGraph = TaskGraph()
        self._finished_tasks: List[int] = []

        self._prog_start_timestamps: Dict[int, float] = {}  # program ID -> start time
        self._prog_end_timestamps: Dict[int, float] = {}  # program ID -> end time

        self._tasks_executed: Dict[int, QoalaTask] = {}
        self._task_starts: Dict[int, float] = {}
        self._task_ends: Dict[int, float] = {}
        self.last_finished_task_pid: Tuple[int, int] = (-1, -1)  # (pid, end_time)

        self._comp = ProcessorSchedulerComponent(name + "_comp")

    @property
    def node_scheduler_in_port(self) -> Port:
        return self._comp.node_scheduler_in_port

    @property
    def driver(self) -> Driver:
        return self._driver

    def upload_task_graph(self, graph: TaskGraph) -> None:
        """
        Sets the given task graph as the current task graph.

        :param graph: The task graph to upload.
        :return: None
        """
        self._task_graph = graph

    # Gets the pid of the last finished task at the current time,
    # if there is no task that is finished at the current time, it returns -1
    def get_last_finished_task_pid_at(self, time: float) -> int:
        """
        Finds the pid of the last finished task at the given time and returns it,
        if there is no task that is finished at the current time, it returns -1

        :param time: The time to check for finished tasks.
        :return: The pid of the last finished task at the given time if such task exists, -1 otherwise.
        """
        if self.last_finished_task_pid[1] == time:
            return self.last_finished_task_pid[0]
        else:
            return -1

    def task_exists_for_pid(self, pid: int) -> bool:
        """
        Checks the current task graph for the existence of a task with the given pid. Returns True if such task exists,
        False otherwise.

        :param pid: The pid to check for.
        :return: True if a task with the given pid exists, False otherwise.
        """
        return self._task_graph.task_exists_for_pid(pid)

    def add_tasks(self, tasks: Dict[int, TaskInfo]) -> None:
        """
        Adds the given tasks to the current task graph.

        :param tasks: The tasks to add.
        :return: None
        """
        self._task_graph.get_tasks().update(tasks)

    def has_finished(self, task_id: int) -> bool:
        return task_id in self._finished_tasks

    def set_other_scheduler(self, other: ProcessorScheduler) -> None:
        self._other_scheduler = other

    def record_start_timestamp(self, pid: int, time: float) -> None:
        # Only write start time for first encountered task.
        if pid not in self._prog_start_timestamps:
            self._prog_start_timestamps[pid] = time

    def record_end_timestamp(self, pid: int, time: float) -> None:
        # Overwrite end time for every task. Automatically the last timestamp remains.
        self._prog_end_timestamps[pid] = time

    def get_timestamps(self, pid: int) -> Optional[Tuple[float, float]]:
        if pid not in self._prog_start_timestamps:
            assert pid not in self._prog_end_timestamps
            return None
        assert pid in self._prog_end_timestamps
        return self._prog_start_timestamps[pid], self._prog_end_timestamps[pid]

    def get_tasks_executed(self) -> Dict[int, QoalaTask]:
        return self._tasks_executed

    def get_task_starts(self) -> Dict[int, float]:
        return self._task_starts

    def get_task_ends(self) -> Dict[int, float]:
        return self._task_ends

    def wait(self, delta_time: float) -> Generator[EventExpression, None, None]:
        self._schedule_after(delta_time, EVENT_WAIT)
        event_expr = EventExpression(source=self, event_type=EVENT_WAIT)
        yield event_expr


class Status(Enum):
    GRAPH_EMPTY = auto()
    EPR_GEN = auto()
    NEXT_TASK = auto()
    WAITING_OTHER_CORE = auto()
    WAITING_MSG = auto()
    WAITING_START_TIME = auto()
    WAITING_RESOURCES = auto()
    WAITING_TIME_BIN = auto()


@dataclass
class SchedulerStatus:
    status: Set[Status]
    params: Dict[str, Any]


class EdfScheduler(ProcessorScheduler):
    def __init__(
        self,
        name: str,
        node_id: int,
        driver: Driver,
        memmgr: MemoryManager,
        deterministic: bool = True,
        use_deadlines: bool = True,
    ) -> None:
        super().__init__(
            name=name,
            node_id=node_id,
            driver=driver,
            memmgr=memmgr,
            deterministic=deterministic,
            use_deadlines=use_deadlines,
        )
        self._status: SchedulerStatus = SchedulerStatus(status=set(), params={})

    @property
    def status(self) -> SchedulerStatus:
        return self._status

    def update_external_predcessors(self) -> None:
        if self._other_scheduler is None:
            return
        assert self._task_graph is not None

        tg = self._task_graph

        for r in tg.get_roots(ignore_external=True):
            ext_preds = tg.get_tinfo(r).ext_predecessors
            new_ext_preds = {
                ext for ext in ext_preds if not self._other_scheduler.has_finished(ext)
            }
            tg.get_tinfo(r).ext_predecessors = new_ext_preds

    def handle_task(self, task_id: int) -> Generator[EventExpression, None, None]:
        assert self._task_graph is not None
        tinfo = self._task_graph.get_tinfo(task_id)
        task = tinfo.task

        self._logger.debug(f"{ns.sim_time()}: {self.name}: checking next task {task}")

        before = ns.sim_time()

        start_time = self._task_graph.get_tinfo(task.task_id).start_time
        is_busy_task = start_time is not None
        self._logger.info(f"executing task {task}")
        if is_busy_task:
            self._task_logger.info(f"BUSY start  {task} (start time: {start_time})")
        else:
            self._task_logger.info(f"start  {task}")
        if self.name == "bob_qpu":
            self._task_logger.warning(f"start  {task}")
        elif self.name == "bob_cpu":
            if isinstance(task, HostEventTask):
                self._task_logger.warning(f"start  {task}")
        self._task_starts[task.task_id] = before
        self.record_start_timestamp(task.pid, before)

        # Execute the task
        success = yield from self._driver.handle_task(task)
        if success:
            after = ns.sim_time()

            self.record_end_timestamp(task.pid, after)
            self.last_finished_task_pid = (task.pid, after)
            duration = after - before
            self._task_graph.decrease_deadlines(duration)
            self._task_graph.remove_task(task_id)

            self._finished_tasks.append(task.task_id)
            self.send_signal(SIGNAL_TASK_COMPLETED)
            self._logger.info(f"finished task {task}")
            if is_busy_task:
                self._task_logger.info(f"BUSY finish {task}")
            else:
                self._task_logger.info(f"finish {task}")
            if self.name == "bob_qpu":
                self._task_logger.warning(f"finish {task}")

            self._tasks_executed[task.task_id] = task
            self._task_ends[task.task_id] = after
        else:
            self._task_logger.info("task failed")


class CpuEdfScheduler(EdfScheduler):
    def __init__(
        self,
        name: str,
        node_id: int,
        driver: CpuDriver,
        memmgr: MemoryManager,
        host_interface: HostInterface,
        deterministic: bool = True,
        use_deadlines: bool = True,
    ) -> None:
        super().__init__(
            name=name,
            node_id=node_id,
            driver=driver,
            memmgr=memmgr,
            deterministic=deterministic,
            use_deadlines=use_deadlines,
        )
        self._host_interface = host_interface

    def is_message_available(self, tid: int) -> bool:
        assert self._task_graph is not None
        task = self._task_graph.get_tinfo(tid).task
        assert isinstance(task, HostEventTask)
        process = self._memmgr.get_process(task.pid)
        block = process.program.get_block(task.block_name)
        instr = block.instructions[0]
        assert isinstance(instr, ReceiveCMsgOp)
        assert isinstance(instr.arguments[0], hostlang.IqoalaSingleton)
        csck_id = process.host_mem.read(instr.arguments[0].name)
        csck = process.csockets[csck_id]
        remote_name = csck.remote_name
        remote_pid = csck.remote_pid
        messages = self._host_interface.get_available_messages(remote_name)
        if (task.pid, remote_pid) in messages:
            self._task_logger.debug(f"task {tid} NOT blocked")
            return True
        else:
            self._task_logger.debug(f"task {tid} blocked")
            return False

    def update_status(self) -> None:

        tg = self._task_graph

        if tg is None or len(tg.get_tasks()) == 0:
            self._status = SchedulerStatus(status={Status.GRAPH_EMPTY}, params={})
            return

        # All tasks that have no predecessors, internal nor external.
        no_predecessors = tg.get_roots()

        # All tasks that have only external predecessors.
        blocked_on_other_core = tg.get_tasks_blocked_only_on_external()

        # All "receive message" tasks without predecessors (internal nor external).
        event_no_predecessors = [
            tid for tid in no_predecessors if tg.get_tinfo(tid).task.is_event_task()
        ]

        event_blocked_on_message = [
            tid for tid in event_no_predecessors if not self.is_message_available(tid)
        ]
        self._task_logger.info(f"event_blocked_on_message: {event_blocked_on_message}")

        now = ns.sim_time()
        with_future_start: Dict[int, float] = {
            tid: tg.get_tinfo(tid).start_time  # type: ignore
            for tid in no_predecessors
            if tg.get_tinfo(tid).start_time is not None
            and tg.get_tinfo(tid).start_time > now
        }
        wait_for_start: Optional[Tuple[int, float]] = None  # (task ID, start time)
        if len(with_future_start) > 0:
            sorted_by_start = sorted(
                with_future_start.items(), key=lambda item: item[1]
            )
            wait_for_start = sorted_by_start[0]
        self._task_logger.info(f"wait_for_start: {wait_for_start}")

        ready = [
            tid
            for tid in no_predecessors
            if tid not in event_blocked_on_message and tid not in with_future_start
        ]

        if len(ready) > 0:
            # self._task_logger.warning(f"ready tasks: {ready}")
            # From the readily executable tasks, choose which one to execute
            with_deadline = [t for t in ready if tg.get_tinfo(t).deadline is not None]
            if not self._use_deadlines:
                with_deadline = []

            to_return: int

            if len(with_deadline) > 0:
                # Sort them by deadline and return the one with the earliest deadline
                deadlines = {t: tg.get_tinfo(t).deadline for t in with_deadline}
                sorted_by_deadline = sorted(deadlines.items(), key=lambda item: item[1])  # type: ignore
                if self.name in ["bob_cpu", "bob_qpu"]:
                    self._task_logger.info(
                        f"tasks with deadlines: {sorted_by_deadline}"
                    )
                to_return = sorted_by_deadline[0][0]
                self._logger.debug(f"Return task {to_return}")
                self._task_logger.debug(f"Return task {to_return}")
            else:
                # No deadlines
                if self._deterministic:
                    to_return = ready[0]
                else:
                    index = random.randint(0, len(ready) - 1)
                    to_return = ready[index]
                self._logger.debug(f"Return task {to_return}")
                self._task_logger.debug(f"Return task {to_return}")
            self._status = SchedulerStatus(
                status={Status.NEXT_TASK}, params={"task_id": to_return}
            )
            return
        else:
            if len(blocked_on_other_core) > 0:
                self._logger.debug("Waiting other core")
                self._task_logger.debug("Waiting other core")
                self._status.status.add(Status.WAITING_OTHER_CORE)
            if len(event_blocked_on_message) > 0:
                self._logger.debug("Waiting message")
                self._task_logger.debug("Waiting message")
                self._status.status.add(Status.WAITING_MSG)
            if wait_for_start is not None:
                _, start = wait_for_start
                self._logger.debug("Waiting Start Time")
                self._task_logger.debug("Waiting Start Time")
                self._status.status.add(Status.WAITING_START_TIME)
                self._status.params["start_time"] = start

            if len(self.status.status) == 0:
                raise RuntimeError

    def run(self) -> Generator[EventExpression, None, None]:
        while True:
            self._task_logger.debug("updating status...")
<<<<<<< HEAD
            status = self.update_status()
            self._task_logger.debug(f"status: {status}")
            if isinstance(status, StatusGraphEmpty):
                break
            elif isinstance(status, StatusBlockedOnOtherCore):
                self._task_logger.info("Blocked on other core")
                self._task_logger.debug("waiting for TASK_COMPLETED signal")
                yield self.await_signal(
                    sender=self._other_scheduler,
                    signal_label=SIGNAL_TASK_COMPLETED,
                )
                self._task_logger.debug("got TASK_COMPLETED signal")
                self.update_external_predcessors()
            elif isinstance(status, StatusBlockedOnOtherCoreOrStartTime):
                now = ns.sim_time()
                delta = status.start_time - now
                self._task_logger.info(
                    f"Blocked on other core or start time (delta = {delta})"
                )
                ev_other_core = self.await_signal(
                    sender=self._other_scheduler,
                    signal_label=SIGNAL_TASK_COMPLETED,
                )
                self._schedule_after(delta, EVENT_WAIT)
                ev_start_time = EventExpression(source=self, event_type=EVENT_WAIT)
                yield ev_other_core | ev_start_time
            elif isinstance(status, StatusBlockedOnMessage):
                self._task_logger.info("blocked, waiting for message...")
                yield from self._host_interface.wait_for_any_msg()
                self._task_logger.debug("message arrived")
                self.update_external_predcessors()
            elif isinstance(status, StatusBlockedOnStartTime):
                now = ns.sim_time()
                delta = status.start_time - now
                self._task_logger.info(
                    f"blocked, waiting for start time (delta = {delta})"
                )
                self._schedule_after(delta, EVENT_WAIT)
                ev_start_time = EventExpression(source=self, event_type=EVENT_WAIT)
                yield ev_start_time
                self.update_external_predcessors()
            elif isinstance(status, StatusBlockedOnMessageOrStartTime):
                now = ns.sim_time()
                delta = status.start_time - now
                self._task_logger.info(
                    f"Blocked on message or start time (delta = {delta})"
                )
                ev_msg_arrived = self._host_interface.get_evexpr_for_any_msg()
                assert ev_msg_arrived is not None

                self._schedule_after(delta, EVENT_WAIT)
                ev_start_time = EventExpression(source=self, event_type=EVENT_WAIT)
                union = ev_msg_arrived | ev_start_time  # type: ignore

                yield union
                if len(union.first_term.triggered_events) > 0:
                    # It was "ev_msg_arrived" that triggered.
                    # Need to process this event (flushing potential other messages)
                    yield from self._host_interface.handle_msg_evexpr(union.first_term)

            elif isinstance(status, StatusBlockedOnMessageOrOtherCore):
                self._task_logger.info("Blocked on message OR other core...")

                ev_msg_arrived = self._host_interface.get_evexpr_for_any_msg()
                assert ev_msg_arrived is not None

                ev_other_core = self.await_signal(
                    sender=self._other_scheduler,
                    signal_label=SIGNAL_TASK_COMPLETED,
                )
                union = ev_msg_arrived | ev_other_core

                yield union
                self._task_logger.info("Unblocked")
                if len(union.first_term.triggered_events) > 0:
                    # It was "ev_msg_arrived" that triggered.
                    # Need to process this event (flushing potential other messages)
                    yield from self._host_interface.handle_msg_evexpr(union.first_term)
            elif isinstance(status, StatusBlockedOnMessageOrOtherCoreOrStartTime):
                now = ns.sim_time()
                delta = status.start_time - now
                self._task_logger.info(
                    f"Blocked on message or other core or start time (delta = {delta})"
                )
                ev_msg_arrived = self._host_interface.get_evexpr_for_any_msg()
                assert ev_msg_arrived is not None

                ev_other_core = self.await_signal(
                    sender=self._other_scheduler,
                    signal_label=SIGNAL_TASK_COMPLETED,
                )
                self._schedule_after(delta, EVENT_WAIT)
                ev_start_time = EventExpression(source=self, event_type=EVENT_WAIT)

                union = ev_msg_arrived | ev_other_core | ev_start_time
                yield union
                if len(union.first_term.triggered_events) > 0:
                    # It was "ev_msg_arrived" that triggered.
                    # Need to process this event (flushing potential other messages)
                    yield from self._host_interface.handle_msg_evexpr(union.first_term)
            elif isinstance(status, StatusNextTask):
                yield from self.handle_task(status.task_id)
                self.update_external_predcessors()
=======
            self._status = SchedulerStatus(status=set(), params={})
            self.update_external_predcessors()
            self.update_status()
            self._task_logger.debug(f"status: {self.status.status}")
            if Status.NEXT_TASK in self.status.status:
                task_id = self.status.params["task_id"]
                yield from self.handle_task(task_id)
            else:
                ev_expr = self.await_port_input(self.node_scheduler_in_port)
                if Status.WAITING_OTHER_CORE in self.status.status:
                    ev_expr = ev_expr | self.await_signal(
                        sender=self._other_scheduler,
                        signal_label=SIGNAL_TASK_COMPLETED,
                    )
                if Status.WAITING_START_TIME in self.status.status:
                    start_time = self.status.params["start_time"]
                    now = ns.sim_time()
                    delta = start_time - now
                    self._schedule_after(delta, EVENT_WAIT)
                    ev_start_time = EventExpression(source=self, event_type=EVENT_WAIT)
                    ev_expr = ev_expr | ev_start_time

                if Status.WAITING_MSG in self.status.status:
                    ev_msg_arrived = self._host_interface.get_evexpr_for_any_msg()

                    ev_expr = ev_msg_arrived | ev_expr
                    yield ev_expr
                    if len(ev_expr.first_term.triggered_events) > 0:
                        # It was "ev_msg_arrived" that triggered.
                        # Need to process this event (flushing potential other messages)
                        yield from self._host_interface.handle_msg_evexpr(
                            ev_expr.first_term
                        )
                else:
                    yield ev_expr
>>>>>>> eae785a9


class QpuEdfScheduler(EdfScheduler):
    def __init__(
        self,
        name: str,
        node_id: int,
        driver: QpuDriver,
        memmgr: MemoryManager,
        network_schedule: Optional[EhiNetworkSchedule] = None,
        deterministic: bool = True,
        use_deadlines: bool = True,
        prio_epr: bool = False,
    ) -> None:
        super().__init__(
            name=name,
            node_id=node_id,
            driver=driver,
            memmgr=memmgr,
            deterministic=deterministic,
            use_deadlines=use_deadlines,
        )
        self._network_schedule = network_schedule
        self._prio_epr = prio_epr

    def timebin_for_task(self, tid: int) -> EhiNetworkTimebin:
        assert self._task_graph is not None
        task = self._task_graph.get_tinfo(tid).task
        assert isinstance(task, SinglePairTask) or isinstance(task, MultiPairTask)
        drv_mem = self._driver._memory
        rrcall = drv_mem.read_shared_rrcall(task.shared_ptr)
        process = self._memmgr.get_process(task.pid)
        routine = process.get_request_routine(rrcall.routine_name)
        request = routine.request
        epr_sck = process.epr_sockets[request.epr_socket_id]
        return EhiNetworkTimebin(
            nodes=frozenset({self._node_id, epr_sck.remote_id}),
            pids={
                self._node_id: epr_sck.local_pid,
                epr_sck.remote_id: epr_sck.remote_pid,
            },
        )

    def are_resources_available(self, tid: int) -> bool:
        assert self._task_graph is not None
        task = self._task_graph.get_tinfo(tid).task
        self._task_logger.debug(f"check if resources available for task {tid}")
        if isinstance(task, SinglePairTask):
            # TODO: refactor
            drv_mem = self._driver._memory
            rrcall = drv_mem.read_shared_rrcall(task.shared_ptr)
            process = self._memmgr.get_process(task.pid)
            routine = process.get_request_routine(rrcall.routine_name)

            # Get virt ID which would be need to be allocated
            virt_id = routine.request.virt_ids.get_id(task.pair_index)

            # Check if virt ID is available by trying to allocate
            # (without actually allocating)

            try:
                self._memmgr.allocate(task.pid, virt_id)
                self._memmgr.free(task.pid, virt_id)
                return True
            except AllocError:
                return False
        elif isinstance(task, MultiPairTask):
            # TODO: refactor
            drv_mem = self._driver._memory
            rrcall = drv_mem.read_shared_rrcall(task.shared_ptr)
            process = self._memmgr.get_process(task.pid)
            routine = process.get_request_routine(rrcall.routine_name)

            # Hack to get num_pairs (see comment in hostprocessor.py)
            prog_input = process.prog_instance.inputs.values
            if isinstance(routine.request.num_pairs, Template):
                template_name = routine.request.num_pairs.name
                num_pairs = prog_input[template_name]
            else:
                num_pairs = routine.request.num_pairs

            # Get virt IDs which would be need to be allocated
            virt_ids = [routine.request.virt_ids.get_id(i) for i in range(num_pairs)]
            # Check if virt IDs are available by trying to allocate
            # (without actually allocating)
            try:
                for virt_id in virt_ids:
                    self._memmgr.allocate(task.pid, virt_id)
                    self._memmgr.free(task.pid, virt_id)
                return True
            except AllocError:
                return False
        elif isinstance(task, LocalRoutineTask):
            drv_mem = self._driver._memory
            lrcall = drv_mem.read_shared_lrcall(task.shared_ptr)
            process = self._memmgr.get_process(task.pid)
            local_routine = process.get_local_routine(lrcall.routine_name)
            virt_ids = local_routine.metadata.qubit_use
            try:
                for virt_id in virt_ids:
                    if self._memmgr.phys_id_for(task.pid, virt_id) is not None:
                        continue  # already allocated
                    self._memmgr.allocate(task.pid, virt_id)
                    self._memmgr.free(task.pid, virt_id)
                return True
            except AllocError:
                return False
        else:
            self._logger.info(
                f"Checking if resources are available for task type {type(task)}, "
                "returning True but no actual check is implemented"
            )
            # NOTE: we assume that callback tasks never allocate any additional
            # resources so they can always return `True` here.
            return True

    def update_status(self) -> None:
        tg = self._task_graph

        if tg is None or len(tg.get_tasks()) == 0:
            self._status = SchedulerStatus(status={Status.GRAPH_EMPTY}, params={})
            return

        # All tasks that have no predecessors, internal nor external.
        no_predecessors = tg.get_roots()

        # All tasks that have only external predecessors.
        blocked_on_other_core = tg.get_tasks_blocked_only_on_external()

        # All EPR (SinglePair or MultiPair) tasks that have no predecessors,
        # internal nor external.
        epr_no_predecessors = [
            tid for tid in no_predecessors if tg.get_tinfo(tid).task.is_epr_task()
        ]

        # All tasks without predecessors for which not all resources are availables.
        blocked_on_resources = [
            tid for tid in no_predecessors if not self.are_resources_available(tid)
        ]

        # All non-EPR tasks that are ready for execution.
        non_epr_ready = [
            tid
            for tid in no_predecessors
            if tid not in epr_no_predecessors and tid not in blocked_on_resources
        ]

        # All EPR tasks that have no predecessors and are not blocked on resources.
        epr_no_preds_not_blocked = [
            tid for tid in epr_no_predecessors if tid not in blocked_on_resources
        ]

        # All EPR tasks that can be immediately executed.
        epr_ready = []

        # The next EPR task (if any) that is ready to execute but needs to wait for its
        # corresponding time bin.
        epr_wait_for_bin: Optional[Tuple[int, int]] = None  # (task ID, delta)

        time_until_bin: Dict[int, int] = {}  # task ID -> time until bin

        now = ns.sim_time()
        for e in epr_no_preds_not_blocked:
            if self._network_schedule is not None:
                # Find the time until the next netschedule timebin that allows this EPR task.
                bin = self.timebin_for_task(e)
                self._task_logger.info(f"EPR ready: task {e}, bin: {bin}")
                delta = self._network_schedule.next_specific_bin(now, bin)
                time_until_bin[e] = delta
                self._task_logger.info(f"EPR ready: task {e}, delta: {delta}")
                if delta == 0:
                    epr_ready.append(e)
            else:
                # No network schedule: immediate just execute the EPR task
                epr_ready.append(e)

        epr_non_zero_delta = {
            tid: delta for tid, delta in time_until_bin.items() if delta > 0
        }
        self._task_logger.info(f"epr_non_zero_delta: {epr_non_zero_delta}")
        if len(epr_non_zero_delta) > 0:
            sorted_by_delta = sorted(
                epr_non_zero_delta.items(), key=lambda item: item[1]
            )
            earliest, delta = sorted_by_delta[0]
            epr_wait_for_bin = (earliest, delta)

        self._task_logger.info(f"epr_wait_for_bin: {epr_wait_for_bin}")

        if len(epr_ready) > 0:
            self._task_logger.info(f"epr_ready: {epr_ready}")
            self._status = SchedulerStatus(
                status={Status.EPR_GEN}, params={"task_id": epr_ready[0]}
            )
        elif len(non_epr_ready) > 0:
            with_deadline = [
                t for t in non_epr_ready if tg.get_tinfo(t).deadline is not None
            ]

            next_task_id: int

            if not self._use_deadlines:
                with_deadline = []
            if len(with_deadline) > 0:
                # Sort them by deadline and return the one with the earliest deadline
                deadlines = {t: tg.get_tinfo(t).deadline for t in with_deadline}
                sorted_by_deadline = sorted(deadlines.items(), key=lambda item: item[1])  # type: ignore
<<<<<<< HEAD
                next_task_id = sorted_by_deadline[0][0]
=======
                to_return = sorted_by_deadline[0][0]
                self._logger.debug(f"Return task {to_return}")
                self._task_logger.debug(f"Return task {to_return}")
                self._status = SchedulerStatus(
                    status={Status.NEXT_TASK}, params={"task_id": to_return}
                )
>>>>>>> eae785a9
            else:
                # No deadlines
                if self._deterministic:
                    index = 0
                else:
                    index = random.randint(0, len(non_epr_ready) - 1)
<<<<<<< HEAD
                next_task_id = non_epr_ready[index]

            if self._prio_epr:
                duration = tg.get_tinfo(next_task_id).task.duration
                if tg.get_tinfo(next_task_id).task.block_name == "prepare":
                    # duration = 1e6
                    pass

                # We selected a task that could be executed right now (next_task_id).
                # This task would finish at "end" with "end = now + duration".
                # If there is an EPR task that can start before "end", it is better to
                # just wait for its start time and execute the EPR task first.
                self._task_logger.info(
                    f"considering local task with duration {duration}"
                )
                # if self.name == "bob_qpu":
                #     self._task_logger.warning(
                #         f"considering local task with duration {duration}"
                #     )

                if epr_wait_for_bin is not None:
                    epr_task_id, delta = epr_wait_for_bin
                    if delta < duration:
                        self._task_logger.info(
                            f"don't execute local task; wait for next timebin"
                        )
                        # if self.name == "bob_qpu":
                        #     self._task_logger.warning(
                        #         f"don't execute local task; wait for next timebin"
                        #     )
                        return StatusBlockedOnTimebin(epr_task_id, delta)

            self._logger.debug(f"Return task {next_task_id}")
            self._task_logger.debug(f"Return task {next_task_id}")
            return StatusNextTask(next_task_id)
=======
                to_return = non_epr_ready[index]
                self._logger.debug(f"Return task {to_return}")
                self._task_logger.debug(f"Return task {to_return}")
                self._status = SchedulerStatus(
                    status={Status.NEXT_TASK}, params={"task_id": to_return}
                )
>>>>>>> eae785a9
        else:
            if len(blocked_on_other_core) > 0:
                self._logger.debug("Waiting other core")
                self._task_logger.debug("Waiting other core")
                self._status.status.add(Status.WAITING_OTHER_CORE)
            if len(blocked_on_resources) > 0:
                self._logger.debug("Waiting resources")
                self._task_logger.debug("Waiting resources")
                self._status.status.add(Status.WAITING_RESOURCES)
            if epr_wait_for_bin is not None:
                self._logger.debug("Waiting time bin")
                self._task_logger.debug("Waiting time bin")
                task_id, delta = epr_wait_for_bin
                self._status.status.add(Status.WAITING_TIME_BIN)
                self._status.params["delta"] = delta

            if len(self.status.status) == 0:
                raise RuntimeError

    def run(self) -> Generator[EventExpression, None, None]:
        while True:
            self._task_logger.debug("updating status...")
            self._status = SchedulerStatus(status=set(), params={})
            self.update_external_predcessors()
            self.update_status()
            self._task_logger.debug(f"status: {self.status.status}")
            if Status.EPR_GEN in self.status.status:
                task_id = self.status.params["task_id"]
                yield from self.handle_task(task_id)
            elif Status.NEXT_TASK in self.status.status:
                task_id = self.status.params["task_id"]
                yield from self.handle_task(task_id)
            else:
                ev_expr = self.await_port_input(self.node_scheduler_in_port)
                if Status.WAITING_OTHER_CORE in self.status.status:
                    ev_expr = ev_expr | self.await_signal(
                        sender=self._other_scheduler,
                        signal_label=SIGNAL_TASK_COMPLETED,
                    )
                if Status.WAITING_RESOURCES in self.status.status:
                    ev_expr = ev_expr | self.await_signal(
                        sender=self._memmgr,
                        signal_label=SIGNAL_MEMORY_FREED,
                    )
                if Status.WAITING_TIME_BIN in self.status.status:
                    delta = self.status.params["delta"]
                    self._schedule_after(delta, EVENT_WAIT)
                    ev_timebin = EventExpression(source=self, event_type=EVENT_WAIT)
                    ev_expr = ev_expr | ev_timebin
                yield ev_expr<|MERGE_RESOLUTION|>--- conflicted
+++ resolved
@@ -131,11 +131,8 @@
         network_ehi: EhiNetworkInfo,
         deterministic: bool = True,
         use_deadlines: bool = True,
-<<<<<<< HEAD
         prio_epr: bool = False,
-=======
         is_predictable: bool = False,
->>>>>>> eae785a9
     ) -> None:
         super().__init__(name=f"{node_name}_scheduler")
 
@@ -982,111 +979,6 @@
     def run(self) -> Generator[EventExpression, None, None]:
         while True:
             self._task_logger.debug("updating status...")
-<<<<<<< HEAD
-            status = self.update_status()
-            self._task_logger.debug(f"status: {status}")
-            if isinstance(status, StatusGraphEmpty):
-                break
-            elif isinstance(status, StatusBlockedOnOtherCore):
-                self._task_logger.info("Blocked on other core")
-                self._task_logger.debug("waiting for TASK_COMPLETED signal")
-                yield self.await_signal(
-                    sender=self._other_scheduler,
-                    signal_label=SIGNAL_TASK_COMPLETED,
-                )
-                self._task_logger.debug("got TASK_COMPLETED signal")
-                self.update_external_predcessors()
-            elif isinstance(status, StatusBlockedOnOtherCoreOrStartTime):
-                now = ns.sim_time()
-                delta = status.start_time - now
-                self._task_logger.info(
-                    f"Blocked on other core or start time (delta = {delta})"
-                )
-                ev_other_core = self.await_signal(
-                    sender=self._other_scheduler,
-                    signal_label=SIGNAL_TASK_COMPLETED,
-                )
-                self._schedule_after(delta, EVENT_WAIT)
-                ev_start_time = EventExpression(source=self, event_type=EVENT_WAIT)
-                yield ev_other_core | ev_start_time
-            elif isinstance(status, StatusBlockedOnMessage):
-                self._task_logger.info("blocked, waiting for message...")
-                yield from self._host_interface.wait_for_any_msg()
-                self._task_logger.debug("message arrived")
-                self.update_external_predcessors()
-            elif isinstance(status, StatusBlockedOnStartTime):
-                now = ns.sim_time()
-                delta = status.start_time - now
-                self._task_logger.info(
-                    f"blocked, waiting for start time (delta = {delta})"
-                )
-                self._schedule_after(delta, EVENT_WAIT)
-                ev_start_time = EventExpression(source=self, event_type=EVENT_WAIT)
-                yield ev_start_time
-                self.update_external_predcessors()
-            elif isinstance(status, StatusBlockedOnMessageOrStartTime):
-                now = ns.sim_time()
-                delta = status.start_time - now
-                self._task_logger.info(
-                    f"Blocked on message or start time (delta = {delta})"
-                )
-                ev_msg_arrived = self._host_interface.get_evexpr_for_any_msg()
-                assert ev_msg_arrived is not None
-
-                self._schedule_after(delta, EVENT_WAIT)
-                ev_start_time = EventExpression(source=self, event_type=EVENT_WAIT)
-                union = ev_msg_arrived | ev_start_time  # type: ignore
-
-                yield union
-                if len(union.first_term.triggered_events) > 0:
-                    # It was "ev_msg_arrived" that triggered.
-                    # Need to process this event (flushing potential other messages)
-                    yield from self._host_interface.handle_msg_evexpr(union.first_term)
-
-            elif isinstance(status, StatusBlockedOnMessageOrOtherCore):
-                self._task_logger.info("Blocked on message OR other core...")
-
-                ev_msg_arrived = self._host_interface.get_evexpr_for_any_msg()
-                assert ev_msg_arrived is not None
-
-                ev_other_core = self.await_signal(
-                    sender=self._other_scheduler,
-                    signal_label=SIGNAL_TASK_COMPLETED,
-                )
-                union = ev_msg_arrived | ev_other_core
-
-                yield union
-                self._task_logger.info("Unblocked")
-                if len(union.first_term.triggered_events) > 0:
-                    # It was "ev_msg_arrived" that triggered.
-                    # Need to process this event (flushing potential other messages)
-                    yield from self._host_interface.handle_msg_evexpr(union.first_term)
-            elif isinstance(status, StatusBlockedOnMessageOrOtherCoreOrStartTime):
-                now = ns.sim_time()
-                delta = status.start_time - now
-                self._task_logger.info(
-                    f"Blocked on message or other core or start time (delta = {delta})"
-                )
-                ev_msg_arrived = self._host_interface.get_evexpr_for_any_msg()
-                assert ev_msg_arrived is not None
-
-                ev_other_core = self.await_signal(
-                    sender=self._other_scheduler,
-                    signal_label=SIGNAL_TASK_COMPLETED,
-                )
-                self._schedule_after(delta, EVENT_WAIT)
-                ev_start_time = EventExpression(source=self, event_type=EVENT_WAIT)
-
-                union = ev_msg_arrived | ev_other_core | ev_start_time
-                yield union
-                if len(union.first_term.triggered_events) > 0:
-                    # It was "ev_msg_arrived" that triggered.
-                    # Need to process this event (flushing potential other messages)
-                    yield from self._host_interface.handle_msg_evexpr(union.first_term)
-            elif isinstance(status, StatusNextTask):
-                yield from self.handle_task(status.task_id)
-                self.update_external_predcessors()
-=======
             self._status = SchedulerStatus(status=set(), params={})
             self.update_external_predcessors()
             self.update_status()
@@ -1122,7 +1014,6 @@
                         )
                 else:
                     yield ev_expr
->>>>>>> eae785a9
 
 
 class QpuEdfScheduler(EdfScheduler):
@@ -1330,66 +1221,25 @@
                 # Sort them by deadline and return the one with the earliest deadline
                 deadlines = {t: tg.get_tinfo(t).deadline for t in with_deadline}
                 sorted_by_deadline = sorted(deadlines.items(), key=lambda item: item[1])  # type: ignore
-<<<<<<< HEAD
                 next_task_id = sorted_by_deadline[0][0]
-=======
                 to_return = sorted_by_deadline[0][0]
                 self._logger.debug(f"Return task {to_return}")
                 self._task_logger.debug(f"Return task {to_return}")
                 self._status = SchedulerStatus(
                     status={Status.NEXT_TASK}, params={"task_id": to_return}
                 )
->>>>>>> eae785a9
             else:
                 # No deadlines
                 if self._deterministic:
                     index = 0
                 else:
                     index = random.randint(0, len(non_epr_ready) - 1)
-<<<<<<< HEAD
-                next_task_id = non_epr_ready[index]
-
-            if self._prio_epr:
-                duration = tg.get_tinfo(next_task_id).task.duration
-                if tg.get_tinfo(next_task_id).task.block_name == "prepare":
-                    # duration = 1e6
-                    pass
-
-                # We selected a task that could be executed right now (next_task_id).
-                # This task would finish at "end" with "end = now + duration".
-                # If there is an EPR task that can start before "end", it is better to
-                # just wait for its start time and execute the EPR task first.
-                self._task_logger.info(
-                    f"considering local task with duration {duration}"
-                )
-                # if self.name == "bob_qpu":
-                #     self._task_logger.warning(
-                #         f"considering local task with duration {duration}"
-                #     )
-
-                if epr_wait_for_bin is not None:
-                    epr_task_id, delta = epr_wait_for_bin
-                    if delta < duration:
-                        self._task_logger.info(
-                            f"don't execute local task; wait for next timebin"
-                        )
-                        # if self.name == "bob_qpu":
-                        #     self._task_logger.warning(
-                        #         f"don't execute local task; wait for next timebin"
-                        #     )
-                        return StatusBlockedOnTimebin(epr_task_id, delta)
-
-            self._logger.debug(f"Return task {next_task_id}")
-            self._task_logger.debug(f"Return task {next_task_id}")
-            return StatusNextTask(next_task_id)
-=======
                 to_return = non_epr_ready[index]
                 self._logger.debug(f"Return task {to_return}")
                 self._task_logger.debug(f"Return task {to_return}")
                 self._status = SchedulerStatus(
                     status={Status.NEXT_TASK}, params={"task_id": to_return}
                 )
->>>>>>> eae785a9
         else:
             if len(blocked_on_other_core) > 0:
                 self._logger.debug("Waiting other core")
