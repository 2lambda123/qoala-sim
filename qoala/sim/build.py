--- conflicted
+++ resolved
@@ -127,11 +127,8 @@
         network_ehi=network_ehi,
         deterministic_scheduler=cfg.determ_sched,
         use_deadlines=cfg.use_deadlines,
-<<<<<<< HEAD
         prio_epr=cfg.prio_epr,
-=======
         is_predictable=cfg.is_predictable,
->>>>>>> eae785a9
     )
 
     # TODO: refactor this hack
