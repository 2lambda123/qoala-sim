--- conflicted
+++ resolved
@@ -810,11 +810,7 @@
             elif next_slot_time - now < 0:
                 raise RuntimeError()
 
-<<<<<<< HEAD
-#            print(ns.sim_time())
-=======
             # print(ns.sim_time())
->>>>>>> 8630ece5
 
             messages = self._interface.pop_all_messages()
 
@@ -891,10 +887,8 @@
 
             expired_requests = []
             for outstanding_request in self._outstanding_requests:
-<<<<<<< HEAD
-=======
-
->>>>>>> 8630ece5
+
+
                 if outstanding_request.end_of_qc <= ns.sim_time():
 
                     node1 = self._interface.remote_id_to_peer_name(outstanding_request.request.node1_id)
