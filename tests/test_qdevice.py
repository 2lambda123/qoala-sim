import netsquid as ns
import pytest
from netsquid.components import instructions as ns_instr
from netsquid.components.instructions import (
    INSTR_CNOT,
    INSTR_CXDIR,
    INSTR_CYDIR,
    INSTR_H,
    INSTR_INIT,
    INSTR_MEASURE,
    INSTR_ROT_X,
    INSTR_ROT_Y,
    INSTR_ROT_Z,
    INSTR_X,
    INSTR_Y,
    INSTR_Z,
)
from netsquid.components.qprocessor import MissingInstructionError
from netsquid.nodes import Node
from netsquid.qubits import ketstates

from qoala.runtime.instructions import (
    INSTR_BICHROMATIC,
    INSTR_MEASURE_ALL,
    INSTR_ROT_X_ALL,
    INSTR_ROT_Y_ALL,
    INSTR_ROT_Z_ALL,
)
from qoala.runtime.lhi import LhiTopologyBuilder
from qoala.sim.build import build_qprocessor_from_topology
from qoala.sim.qdevice import (
    NonInitializedQubitError,
    QDevice,
    QDeviceCommand,
    UnsupportedQDeviceCommandError,
)
from qoala.util.math import PI, PI_OVER_2, has_state
from qoala.util.tests import netsquid_run


def perfect_uniform_qdevice(num_qubits: int) -> QDevice:
    topology = LhiTopologyBuilder.perfect_uniform(
        num_qubits=num_qubits,
        single_instructions=[
            INSTR_INIT,
            INSTR_X,
            INSTR_Y,
            INSTR_Z,
            INSTR_H,
            INSTR_ROT_X,
            INSTR_ROT_Y,
            INSTR_ROT_Z,
            INSTR_MEASURE,
            INSTR_MEASURE_ALL,
        ],
        single_duration=5e3,
        two_instructions=[INSTR_CNOT],
        two_duration=100e3,
        all_qubit_instructions=[
            INSTR_INIT,
            INSTR_MEASURE_ALL,
            INSTR_ROT_X_ALL,
            INSTR_ROT_Y_ALL,
            INSTR_ROT_Z_ALL,
            INSTR_BICHROMATIC,
        ],
        all_qubit_duration=100e3,
    )
    processor = build_qprocessor_from_topology(name="processor", topology=topology)
    node = Node(name="alice", qmemory=processor)
    return QDevice(node=node, topology=topology)


def perfect_nv_star_qdevice(num_qubits: int) -> QDevice:
    topology = LhiTopologyBuilder.perfect_star(
        num_qubits=num_qubits,
        comm_instructions=[
            INSTR_INIT,
            INSTR_ROT_X,
            INSTR_ROT_Y,
            INSTR_ROT_Z,
            INSTR_MEASURE,
        ],
        comm_duration=5e3,
        mem_instructions=[
            INSTR_INIT,
            INSTR_ROT_X,
            INSTR_ROT_Y,
            INSTR_ROT_Z,
        ],
        mem_duration=1e4,
        two_instructions=[INSTR_CXDIR, INSTR_CYDIR],
        two_duration=1e5,
    )
    processor = build_qprocessor_from_topology(name="processor", topology=topology)
    node = Node(name="alice", qmemory=processor)
    return QDevice(node=node, topology=topology)


def test_static_generic():
    num_qubits = 3
    qdevice = perfect_uniform_qdevice(num_qubits)

    assert qdevice.qprocessor.num_positions == num_qubits

    assert qdevice.get_qubit_count() == num_qubits
    assert qdevice.get_comm_qubit_count() == num_qubits
    assert qdevice.get_comm_qubit_ids() == {i for i in range(num_qubits)}
    assert qdevice.get_non_comm_qubit_ids() == set()
    assert qdevice.get_all_qubit_ids() == {i for i in range(num_qubits)}


def test_static_nv():
    num_qubits = 3
    qdevice = perfect_nv_star_qdevice(num_qubits)

    assert qdevice.qprocessor.num_positions == num_qubits
    with pytest.raises(MissingInstructionError):
        qdevice.qprocessor.get_instruction_duration(ns_instr.INSTR_CNOT, [0, 1])

    with pytest.raises(MissingInstructionError):
        qdevice.qprocessor.get_instruction_duration(ns_instr.INSTR_CXDIR, [1, 0])

    # Should not raise error:
    assert (
        qdevice.qprocessor.get_instruction_duration(ns_instr.INSTR_CXDIR, [0, 1]) == 1e5
    )

    assert qdevice.get_qubit_count() == num_qubits
    assert qdevice.get_comm_qubit_count() == 1
    assert qdevice.get_comm_qubit_ids() == {0}
    assert qdevice.get_non_comm_qubit_ids() == {i for i in range(1, num_qubits)}
    assert qdevice.get_all_qubit_ids() == {i for i in range(num_qubits)}


def test_initalize_generic():
    ns.sim_reset()

    num_qubits = 3
    qdevice = perfect_uniform_qdevice(num_qubits)

    # All qubits are not initalized yet.
    assert qdevice.get_local_qubit(0) is None
    assert qdevice.get_local_qubit(1) is None
    assert qdevice.get_local_qubit(2) is None

    # Initialize qubit 0.
    commands = [QDeviceCommand(ns_instr.INSTR_INIT, [0])]
    netsquid_run(qdevice.execute_commands(commands))
    ns.sim_run()

    # Qubit 0 should be initalized and have state |0>
    q0 = qdevice.get_local_qubit(0)
    assert has_state(q0, ketstates.s0)

    commands = [QDeviceCommand(ns_instr.INSTR_X, [0])]
    netsquid_run(qdevice.execute_commands(commands))
    ns.sim_run()

    # Qubit 0 should be initalized and have state |1>
    q0 = qdevice.get_local_qubit(0)
    assert has_state(q0, ketstates.s1)

    # Qubits 1 and 2 are still not initalized.
    assert qdevice.get_local_qubit(1) is None
    assert qdevice.get_local_qubit(2) is None

    # Initialize qubit 1.
    commands = [QDeviceCommand(ns_instr.INSTR_INIT, [1])]
    netsquid_run(qdevice.execute_commands(commands))
    ns.sim_run()

    # Qubit 0 should still be in |1>.
    # Qubit 1 should be in |0>.
    q0 = qdevice.get_local_qubit(0)
    q1 = qdevice.get_local_qubit(1)
    assert has_state(q0, ketstates.s1)
    assert has_state(q1, ketstates.s0)

    # Test getting multiple qubits at the same time.
    [q0, q1, q2] = qdevice.get_local_qubits([0, 1, 2])
    assert has_state(q0, ketstates.s1)
    assert has_state(q1, ketstates.s0)
    assert q2 is None


def test_initalize_nv():
    ns.sim_reset()

    num_qubits = 3
    qdevice = perfect_nv_star_qdevice(num_qubits)

    # All qubits are not initalized yet.
    assert qdevice.get_local_qubit(0) is None
    assert qdevice.get_local_qubit(1) is None
    assert qdevice.get_local_qubit(2) is None

    # Initialize qubit 0.
    commands = [QDeviceCommand(ns_instr.INSTR_INIT, [0])]
    netsquid_run(qdevice.execute_commands(commands))
    ns.sim_run()

    # Qubit 0 should be initalized and have state |0>
    q0 = qdevice.get_local_qubit(0)
    assert has_state(q0, ketstates.s0)

    with pytest.raises(UnsupportedQDeviceCommandError):
        commands = [QDeviceCommand(ns_instr.INSTR_H, [0])]
        netsquid_run(qdevice.execute_commands(commands))
        ns.sim_run()

    with pytest.raises(UnsupportedQDeviceCommandError):
        commands = [QDeviceCommand(ns_instr.INSTR_X, [0])]
        netsquid_run(qdevice.execute_commands(commands))
        ns.sim_run()

    commands = [QDeviceCommand(ns_instr.INSTR_ROT_X, [0], angle=PI)]
    netsquid_run(qdevice.execute_commands(commands))
    ns.sim_run()

    q0 = qdevice.get_local_qubit(0)
    assert has_state(q0, ketstates.s1)

    # Qubits 1 and 2 are still not initalized.
    assert qdevice.get_local_qubit(1) is None
    assert qdevice.get_local_qubit(2) is None

    # Initialize qubit 1.
    commands = [QDeviceCommand(ns_instr.INSTR_INIT, [1])]
    netsquid_run(qdevice.execute_commands(commands))
    ns.sim_run()

    # Qubit 0 should still be in |1>.
    # Qubit 1 should be in |0>.
    q0 = qdevice.get_local_qubit(0)
    q1 = qdevice.get_local_qubit(1)
    assert has_state(q0, ketstates.s1)
    assert has_state(q1, ketstates.s0)

    # Test getting multiple qubits at the same time.
    [q0, q1, q2] = qdevice.get_local_qubits([0, 1, 2])
    assert has_state(q0, ketstates.s1)
    assert has_state(q1, ketstates.s0)
    assert q2 is None


def test_rotations_generic():
    ns.sim_reset()

    num_qubits = 3
    qdevice = perfect_uniform_qdevice(num_qubits)

    # All qubits are not initalized yet.
    assert qdevice.get_local_qubit(0) is None
    assert qdevice.get_local_qubit(1) is None
    assert qdevice.get_local_qubit(2) is None

    # Initialize qubit 0 and do Y-rotation of PI.
    commands = [
        QDeviceCommand(ns_instr.INSTR_INIT, [0]),
        QDeviceCommand(ns_instr.INSTR_Y, [0]),
    ]
    netsquid_run(qdevice.execute_commands(commands))
    ns.sim_run()

    q0 = qdevice.get_local_qubit(0)
    assert has_state(q0, ketstates.s1)

    # Initialize qubit 1 and do H gate.
    commands = [
        QDeviceCommand(ns_instr.INSTR_INIT, [1]),
        QDeviceCommand(ns_instr.INSTR_H, [1]),
    ]
    netsquid_run(qdevice.execute_commands(commands))
    ns.sim_run()

    q1 = qdevice.get_local_qubit(1)
    assert has_state(q1, ketstates.h0)

    # Initialize qubit 2, do a H gate, and a Z-rotation of PI/2.
    commands = [
        QDeviceCommand(ns_instr.INSTR_INIT, [2]),
        QDeviceCommand(ns_instr.INSTR_H, [2]),
        QDeviceCommand(ns_instr.INSTR_ROT_Z, [2], angle=PI_OVER_2),
    ]
    netsquid_run(qdevice.execute_commands(commands))
    ns.sim_run()

    q2 = qdevice.get_local_qubit(2)
    assert has_state(q2, ketstates.y0)


def test_rotations_nv():
    ns.sim_reset()

    num_qubits = 3
    qdevice = perfect_nv_star_qdevice(num_qubits)

    # All qubits are not initalized yet.
    assert qdevice.get_local_qubit(0) is None
    assert qdevice.get_local_qubit(1) is None
    assert qdevice.get_local_qubit(2) is None

    # NV QDevice does not support X-gate.
    with pytest.raises(UnsupportedQDeviceCommandError):
        commands = [
            QDeviceCommand(ns_instr.INSTR_INIT, [0]),
            QDeviceCommand(ns_instr.INSTR_X, [0]),
        ]
        netsquid_run(qdevice.execute_commands(commands))
        ns.sim_run()

    # Initialize qubit 0 and do X-rotation of PI.
    commands = [
        QDeviceCommand(ns_instr.INSTR_INIT, [0]),
        QDeviceCommand(ns_instr.INSTR_ROT_X, [0], angle=PI),
    ]
    netsquid_run(qdevice.execute_commands(commands))
    ns.sim_run()

    q0 = qdevice.get_local_qubit(0)
    assert has_state(q0, ketstates.s1)

    # Initialize qubit 1 and do a Y-rotation of PI/2.
    commands = [
        QDeviceCommand(ns_instr.INSTR_INIT, [1]),
        QDeviceCommand(ns_instr.INSTR_ROT_Y, [1], angle=PI_OVER_2),
    ]
    netsquid_run(qdevice.execute_commands(commands))
    ns.sim_run()

    q1 = qdevice.get_local_qubit(1)
    assert has_state(q1, ketstates.h0)

    # Initialize qubit 2, do a Y-rotation of PI/2, and a Z-rotation of PI/2.
    commands = [
        QDeviceCommand(ns_instr.INSTR_INIT, [2]),
        QDeviceCommand(ns_instr.INSTR_ROT_Y, [2], angle=PI_OVER_2),
        QDeviceCommand(ns_instr.INSTR_ROT_Z, [2], angle=PI_OVER_2),
    ]
    netsquid_run(qdevice.execute_commands(commands))
    ns.sim_run()

    q2 = qdevice.get_local_qubit(2)
    assert has_state(q2, ketstates.y0)


def test_measure_generic():
    num_qubits = 3
    qdevice = perfect_uniform_qdevice(num_qubits)

    # Initialize qubit 0 and measure it.
    commands = [
        QDeviceCommand(ns_instr.INSTR_INIT, [0]),
        QDeviceCommand(ns_instr.INSTR_MEASURE, [0]),
    ]

    meas_outcome = netsquid_run(qdevice.execute_commands(commands))

    q0 = qdevice.get_local_qubit(0)
    # Applying the NetSquid measurement instruction should not discard the qubit.
    # (A QnosProcessor should do this manually!)
    assert q0 is not None
    assert has_state(q0, ketstates.s0)

    assert meas_outcome is not None
    assert meas_outcome == 0

    # Initialize qubit 1, apply X gate, and measure it.
    commands = [
        QDeviceCommand(ns_instr.INSTR_INIT, [1]),
        QDeviceCommand(ns_instr.INSTR_X, [1]),
        QDeviceCommand(ns_instr.INSTR_MEASURE, [1]),
    ]

    meas_outcome = netsquid_run(qdevice.execute_commands(commands))

    q1 = qdevice.get_local_qubit(1)
    # Applying the NetSquid measurement instruction should not discard the qubit.
    # (A QnosProcessor should do this manually!)
    assert q1 is not None
    assert has_state(q1, ketstates.s1)

    assert meas_outcome is not None
    assert meas_outcome == 1

    # Measure qubit 0 again.
    commands = [
        QDeviceCommand(ns_instr.INSTR_MEASURE, [0]),
    ]

    meas_outcome = netsquid_run(qdevice.execute_commands(commands))

    q0 = qdevice.get_local_qubit(0)
    assert q0 is not None
    assert has_state(q0, ketstates.s0)

    assert meas_outcome is not None
    assert meas_outcome == 0


def test_measure_nv():
    num_qubits = 3
    qdevice = perfect_nv_star_qdevice(num_qubits)

    # Initialize qubit 0 and measure it.
    commands = [
        QDeviceCommand(ns_instr.INSTR_INIT, [0]),
        QDeviceCommand(ns_instr.INSTR_MEASURE, [0]),
    ]

    meas_outcome = netsquid_run(qdevice.execute_commands(commands))

    q0 = qdevice.get_local_qubit(0)
    # Applying the NetSquid measurement instruction should not discard the qubit.
    # (A QnosProcessor should do this manually!)
    assert q0 is not None
    assert has_state(q0, ketstates.s0)

    assert meas_outcome is not None
    assert meas_outcome == 0

    # Initialize qubit 1, and try to measure it. Should raise an error since
    # only qubit 0 can be measured.
    with pytest.raises(UnsupportedQDeviceCommandError):
        commands = [
            QDeviceCommand(ns_instr.INSTR_INIT, [1]),
            QDeviceCommand(ns_instr.INSTR_MEASURE, [1]),
        ]
        meas_outcome = netsquid_run(qdevice.execute_commands(commands))

    # Measure qubit 0 again.
    commands = [QDeviceCommand(ns_instr.INSTR_MEASURE, [0])]
    meas_outcome = netsquid_run(qdevice.execute_commands(commands))

    q0 = qdevice.get_local_qubit(0)
    assert q0 is not None
    assert has_state(q0, ketstates.s0)

    assert meas_outcome is not None
    assert meas_outcome == 0


def test_two_qubit_gates_generic():
    ns.sim_reset()

    num_qubits = 3
    qdevice = perfect_uniform_qdevice(num_qubits)

    # All qubits are not initalized yet.
    assert qdevice.get_local_qubit(0) is None
    assert qdevice.get_local_qubit(1) is None
    assert qdevice.get_local_qubit(2) is None

    # Initialize qubits 0 and 2 and apply a CNOT
    commands = [
        QDeviceCommand(ns_instr.INSTR_INIT, [0]),
        QDeviceCommand(ns_instr.INSTR_INIT, [2]),
        QDeviceCommand(ns_instr.INSTR_CNOT, [0, 2]),
    ]
    netsquid_run(qdevice.execute_commands(commands))
    ns.sim_run()

    [q0, q1, q2] = qdevice.get_local_qubits([0, 1, 2])
    assert has_state(q0, ketstates.s0)
    assert q1 is None
    assert has_state(q2, ketstates.s0)

    # Apply an X to qubit 2, and a do CNOT between 2 and 0.
    commands = [
        QDeviceCommand(ns_instr.INSTR_X, [2]),
        QDeviceCommand(ns_instr.INSTR_CNOT, [2, 0]),
    ]
    netsquid_run(qdevice.execute_commands(commands))
    ns.sim_run()

    [q0, q1, q2] = qdevice.get_local_qubits([0, 1, 2])
    assert has_state(q0, ketstates.s1)
    assert q1 is None
    assert has_state(q2, ketstates.s1)


def test_two_qubit_gates_nv():
    ns.sim_reset()

    num_qubits = 3
    qdevice = perfect_nv_star_qdevice(num_qubits)

    # All qubits are not initalized yet.
    assert qdevice.get_local_qubit(0) is None
    assert qdevice.get_local_qubit(1) is None
    assert qdevice.get_local_qubit(2) is None

    # Initialize qubits 0 and 2 and apply a CXDIR
    commands = [
        QDeviceCommand(ns_instr.INSTR_INIT, [0]),
        QDeviceCommand(ns_instr.INSTR_INIT, [2]),
        QDeviceCommand(ns_instr.INSTR_CXDIR, [0, 2], angle=PI_OVER_2),
    ]
    netsquid_run(qdevice.execute_commands(commands))
    ns.sim_run()

    # q0 is |0> so q2 was rotated with pi/2 around X
    [q0, q1, q2] = qdevice.get_local_qubits([0, 1, 2])
    assert has_state(q0, ketstates.s0)
    assert q1 is None
    assert has_state(q2, ketstates.y1)

    # Apply an X to qubit 0, and a do CNOT between 0 and 2.
    commands = [
        QDeviceCommand(ns_instr.INSTR_ROT_X, [0], angle=PI),
        QDeviceCommand(ns_instr.INSTR_CXDIR, [0, 2], angle=PI_OVER_2),
    ]
    netsquid_run(qdevice.execute_commands(commands))
    ns.sim_run()

    # q0 is |1> so q2 was rotated with -pi/2 around X
    [q0, q1, q2] = qdevice.get_local_qubits([0, 1, 2])
    assert has_state(q0, ketstates.s1)
    assert q1 is None
    assert has_state(q2, ketstates.s0)


def test_unsupported_commands_generic():
    num_qubits = 3
    qdevice = perfect_uniform_qdevice(num_qubits)

    with pytest.raises(UnsupportedQDeviceCommandError):
        commands = [QDeviceCommand(ns_instr.INSTR_T, [0])]
        netsquid_run(qdevice.execute_commands(commands))


def test_unsupported_commands_nv():
    num_qubits = 3
    qdevice = perfect_nv_star_qdevice(num_qubits)

    with pytest.raises(UnsupportedQDeviceCommandError):
        commands = [QDeviceCommand(ns_instr.INSTR_X, [0])]
        netsquid_run(qdevice.execute_commands(commands))

    with pytest.raises(UnsupportedQDeviceCommandError):
        commands = [QDeviceCommand(ns_instr.INSTR_Y, [0])]
        netsquid_run(qdevice.execute_commands(commands))

    with pytest.raises(UnsupportedQDeviceCommandError):
        commands = [QDeviceCommand(ns_instr.INSTR_Z, [0])]
        netsquid_run(qdevice.execute_commands(commands))

    with pytest.raises(UnsupportedQDeviceCommandError):
        commands = [QDeviceCommand(ns_instr.INSTR_H, [0])]
        netsquid_run(qdevice.execute_commands(commands))

    with pytest.raises(UnsupportedQDeviceCommandError):
        commands = [QDeviceCommand(ns_instr.INSTR_X, [1])]
        netsquid_run(qdevice.execute_commands(commands))

    with pytest.raises(UnsupportedQDeviceCommandError):
        commands = [QDeviceCommand(ns_instr.INSTR_MEASURE, [1])]
        netsquid_run(qdevice.execute_commands(commands))

    with pytest.raises(UnsupportedQDeviceCommandError):
        commands = [QDeviceCommand(ns_instr.INSTR_MEASURE, [2])]
        netsquid_run(qdevice.execute_commands(commands))

    with pytest.raises(UnsupportedQDeviceCommandError):
        commands = [QDeviceCommand(ns_instr.INSTR_CXDIR, [0, 0])]
        netsquid_run(qdevice.execute_commands(commands))

    with pytest.raises(UnsupportedQDeviceCommandError):
        commands = [QDeviceCommand(ns_instr.INSTR_CXDIR, [1, 0])]
        netsquid_run(qdevice.execute_commands(commands))

    with pytest.raises(UnsupportedQDeviceCommandError):
        commands = [QDeviceCommand(ns_instr.INSTR_CXDIR, [1, 2])]
        netsquid_run(qdevice.execute_commands(commands))


def test_non_initalized():
    num_qubits = 3
    qdevice = perfect_uniform_qdevice(num_qubits)

    with pytest.raises(NonInitializedQubitError):
        commands = [QDeviceCommand(ns_instr.INSTR_X, [0])]
        netsquid_run(qdevice.execute_commands(commands))

    with pytest.raises(NonInitializedQubitError):
        commands = [QDeviceCommand(ns_instr.INSTR_INIT, [0])]
        commands = [QDeviceCommand(ns_instr.INSTR_CNOT, [0, 1])]
        netsquid_run(qdevice.execute_commands(commands))


<<<<<<< HEAD
def test_all_qubit_gates():
    num_qubits = 3
    qdevice = perfect_uniform_qdevice(num_qubits)

    with pytest.raises(UnsupportedQDeviceCommandError):
        commands = [QDeviceCommand(ns_instr.INSTR_X)]
        netsquid_run(qdevice.execute_commands(commands))

    with pytest.raises(UnsupportedQDeviceCommandError):
        commands = [QDeviceCommand(INSTR_ROT_X_ALL, [0], angle=PI)]
        netsquid_run(qdevice.execute_commands(commands))

    with pytest.raises(UnsupportedQDeviceCommandError):
        # All qubit commands should not have qubit indices.
        commands = [QDeviceCommand(INSTR_ROT_X_ALL, [0, 1, 2], angle=PI)]
        netsquid_run(qdevice.execute_commands(commands))


def test_initialize_all():
    num_qubits = 3
    qdevice = perfect_uniform_qdevice(num_qubits)

    commands = [
        QDeviceCommand(
            INSTR_INIT,
        )
    ]

    netsquid_run(qdevice.execute_commands(commands))
    ns.sim_run()

    q0 = qdevice.get_local_qubit(0)
    q1 = qdevice.get_local_qubit(1)
    q2 = qdevice.get_local_qubit(2)
    assert q0 is not None
    assert q1 is not None
    assert q2 is not None


def test_measure_all():
    num_qubits = 3
    qdevice = perfect_uniform_qdevice(num_qubits)

    commands = [
        QDeviceCommand(
            INSTR_INIT,
        ),
        QDeviceCommand(INSTR_Y, [1]),
        QDeviceCommand(
            INSTR_MEASURE_ALL,
        ),
    ]

    meas_outcome = netsquid_run(qdevice.execute_commands(commands))
    ns.sim_run()

    q0 = qdevice.get_local_qubit(0)
    q1 = qdevice.get_local_qubit(1)
    q2 = qdevice.get_local_qubit(2)
    assert has_state(q0, ketstates.s0)
    assert has_state(q1, ketstates.s1)
    assert has_state(q2, ketstates.s0)

    assert meas_outcome == [0, 1, 0]


def test_rotate_all():
    num_qubits = 3
    qdevice = perfect_uniform_qdevice(num_qubits)

    commands = [
        QDeviceCommand(
            INSTR_INIT,
        ),
        QDeviceCommand(INSTR_ROT_X_ALL, angle=PI),
    ]

    netsquid_run(qdevice.execute_commands(commands))
    ns.sim_run()

    q0 = qdevice.get_local_qubit(0)
    q1 = qdevice.get_local_qubit(1)
    q2 = qdevice.get_local_qubit(2)
    assert has_state(q0, ketstates.s1)
    assert has_state(q1, ketstates.s1)
    assert has_state(q2, ketstates.s1)

    commands = [
        QDeviceCommand(
            INSTR_INIT,
        ),
        QDeviceCommand(INSTR_ROT_Y_ALL, angle=PI_OVER_2),
    ]

    netsquid_run(qdevice.execute_commands(commands))
    ns.sim_run()

    q0 = qdevice.get_local_qubit(0)
    q1 = qdevice.get_local_qubit(1)
    q2 = qdevice.get_local_qubit(2)
    assert has_state(q0, ketstates.h0)
    assert has_state(q1, ketstates.h0)
    assert has_state(q2, ketstates.h0)

    commands = [
        QDeviceCommand(
            INSTR_INIT,
        ),
        QDeviceCommand(INSTR_ROT_Y_ALL, angle=PI_OVER_2),
        QDeviceCommand(INSTR_ROT_Z_ALL, angle=PI_OVER_2),
    ]

    netsquid_run(qdevice.execute_commands(commands))
    ns.sim_run()

    q0 = qdevice.get_local_qubit(0)
    q1 = qdevice.get_local_qubit(1)
    q2 = qdevice.get_local_qubit(2)
    assert has_state(q0, ketstates.y0)
    assert has_state(q1, ketstates.y0)
    assert has_state(q2, ketstates.y0)


def test_bichromatic():
    num_qubits = 3
    qdevice = perfect_uniform_qdevice(num_qubits)

    commands = [
        QDeviceCommand(
            INSTR_INIT,
        ),
        QDeviceCommand(INSTR_ROT_X_ALL, angle=PI),
    ]

    netsquid_run(qdevice.execute_commands(commands))
    ns.sim_run()

    q0 = qdevice.get_local_qubit(0)
    q1 = qdevice.get_local_qubit(1)
    q2 = qdevice.get_local_qubit(2)
    assert q0 is not None
    assert q1 is not None
    assert q2 is not None
=======
def test_is_allowed():
    num_qubits = 3
    qdevice_gen = perfect_uniform_qdevice(num_qubits)
    qdevice_nv = perfect_nv_star_qdevice(num_qubits)

    assert all(
        qdevice_gen.is_allowed(QDeviceCommand(ns_instr.INSTR_INIT, [i]))
        for i in range(num_qubits)
    )
    assert all(
        qdevice_nv.is_allowed(QDeviceCommand(ns_instr.INSTR_INIT, [i]))
        for i in range(num_qubits)
    )

    assert all(
        qdevice_gen.is_allowed(QDeviceCommand(ns_instr.INSTR_X, [i]))
        for i in range(num_qubits)
    )

    assert not any(
        qdevice_nv.is_allowed(QDeviceCommand(ns_instr.INSTR_X, [i]))
        for i in range(num_qubits)
    )

    assert not any(
        qdevice_gen.is_allowed(QDeviceCommand(ns_instr.INSTR_S, [i]))
        for i in range(num_qubits)
    )

    assert not any(
        qdevice_nv.is_allowed(QDeviceCommand(ns_instr.INSTR_S, [i]))
        for i in range(num_qubits)
    )

    # 5 is not in topology
    assert not qdevice_gen.is_allowed(QDeviceCommand(ns_instr.INSTR_X, [5]))
>>>>>>> e591a48c


if __name__ == "__main__":
    test_static_generic()
    test_static_nv()
    test_initalize_generic()
    test_initalize_nv()
    test_rotations_generic()
    test_rotations_nv()
    test_measure_generic()
    test_measure_nv()
    test_two_qubit_gates_generic()
    test_two_qubit_gates_nv()
    test_unsupported_commands_generic()
    test_unsupported_commands_nv()
    test_non_initalized()
<<<<<<< HEAD
    test_all_qubit_gates()
    test_initialize_all()
    test_measure_all()
    test_rotate_all()
    test_bichromatic()
=======
    test_is_allowed()
>>>>>>> e591a48c
<|MERGE_RESOLUTION|>--- conflicted
+++ resolved
@@ -589,7 +589,6 @@
         netsquid_run(qdevice.execute_commands(commands))
 
 
-<<<<<<< HEAD
 def test_all_qubit_gates():
     num_qubits = 3
     qdevice = perfect_uniform_qdevice(num_qubits)
@@ -733,7 +732,6 @@
     assert q0 is not None
     assert q1 is not None
     assert q2 is not None
-=======
 def test_is_allowed():
     num_qubits = 3
     qdevice_gen = perfect_uniform_qdevice(num_qubits)
@@ -770,7 +768,6 @@
 
     # 5 is not in topology
     assert not qdevice_gen.is_allowed(QDeviceCommand(ns_instr.INSTR_X, [5]))
->>>>>>> e591a48c
 
 
 if __name__ == "__main__":
@@ -787,12 +784,9 @@
     test_unsupported_commands_generic()
     test_unsupported_commands_nv()
     test_non_initalized()
-<<<<<<< HEAD
     test_all_qubit_gates()
     test_initialize_all()
     test_measure_all()
     test_rotate_all()
     test_bichromatic()
-=======
-    test_is_allowed()
->>>>>>> e591a48c
+    test_is_allowed()