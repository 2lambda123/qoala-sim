--- conflicted
+++ resolved
@@ -686,9 +686,7 @@
     test_get_next_joint_request_windowed()
     test_serve_request()
     test_serve_request_multiple_nodes()
-<<<<<<< HEAD
     test_serve_request_with_failure()
     test_serve_windowed_request()
-=======
-    test_entdist_run()
->>>>>>> 1b4b5d27
+
+    test_entdist_run()