--- conflicted
+++ resolved
@@ -1,11 +1,8 @@
 from typing import List
 
 import pytest
-<<<<<<< HEAD
 from netqasm.lang.instr import core, nv, trapped_ion
-=======
-from netqasm.lang.instr import core, nv
->>>>>>> e591a48c
+
 from netqasm.lang.instr.flavour import NVFlavour
 
 from qoala.lang.common import MultiQubit
@@ -475,11 +472,7 @@
     test_perfect_star()
     test_generic_t1t2_star()
     test_find_gates()
-<<<<<<< HEAD
     test_find_all_qubit_gates()
     test_network_ehi()
-=======
-    test_network_ehi()
     test_network_ehi2()
-    test_network_ehi3()
->>>>>>> e591a48c
+    test_network_ehi3()