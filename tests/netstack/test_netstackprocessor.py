--- conflicted
+++ resolved
@@ -22,13 +22,10 @@
 from qoala.runtime.message import Message, RrCallTuple
 from qoala.runtime.ntf import GenericNtf
 from qoala.runtime.program import ProgramInput, ProgramInstance, ProgramResult
-<<<<<<< HEAD
 from qoala.runtime.task import TaskGraph
 from qoala.sim.entdist.entdist import EntDistRequest, WindowedEntDistRequest
-=======
 from qoala.runtime.sharedmem import MemAddr
 from qoala.sim.entdist.entdist import EntDistRequest
->>>>>>> 1b4b5d27
 from qoala.sim.eprsocket import EprSocket
 from qoala.sim.memmgr import AllocError, MemoryManager
 from qoala.sim.netstack import NetstackInterface, NetstackLatencies, NetstackProcessor
@@ -346,8 +343,5 @@
 if __name__ == "__main__":
     test__allocate_for_pair()
     test__create_entdist_request()
-<<<<<<< HEAD
     test__create_windowed_entdist_request()
-=======
-    test_instantiate()
->>>>>>> 1b4b5d27
+    test_instantiate()